// Copyright 2017 The Prometheus Authors
// Licensed under the Apache License, Version 2.0 (the "License");
// you may not use this file except in compliance with the License.
// You may obtain a copy of the License at
//
// http://www.apache.org/licenses/LICENSE-2.0
//
// Unless required by applicable law or agreed to in writing, software
// distributed under the License is distributed on an "AS IS" BASIS,
// WITHOUT WARRANTIES OR CONDITIONS OF ANY KIND, either express or implied.
// See the License for the specific language governing permissions and
// limitations under the License.

package tsdb

import (
	"fmt"
	"math"
	"path/filepath"
	"sync"
	"time"

	"github.com/go-kit/log"
	"github.com/go-kit/log/level"
	"github.com/oklog/ulid"
	"github.com/pkg/errors"
	"github.com/prometheus/client_golang/prometheus"
	"go.uber.org/atomic"

	"github.com/prometheus/prometheus/config"
	"github.com/prometheus/prometheus/pkg/exemplar"
	"github.com/prometheus/prometheus/pkg/histogram"
	"github.com/prometheus/prometheus/pkg/labels"
	"github.com/prometheus/prometheus/storage"
	"github.com/prometheus/prometheus/tsdb/chunkenc"
	"github.com/prometheus/prometheus/tsdb/chunks"
	tsdb_errors "github.com/prometheus/prometheus/tsdb/errors"
	"github.com/prometheus/prometheus/tsdb/index"
	"github.com/prometheus/prometheus/tsdb/record"
	"github.com/prometheus/prometheus/tsdb/tombstones"
	"github.com/prometheus/prometheus/tsdb/tsdbutil"
	"github.com/prometheus/prometheus/tsdb/wal"
)

var (
	// ErrInvalidSample is returned if an appended sample is not valid and can't
	// be ingested.
	ErrInvalidSample = errors.New("invalid sample")
	// ErrInvalidExemplar is returned if an appended exemplar is not valid and can't
	// be ingested.
	ErrInvalidExemplar = errors.New("invalid exemplar")
	// ErrAppenderClosed is returned if an appender has already be successfully
	// rolled back or committed.
	ErrAppenderClosed = errors.New("appender closed")
)

// Head handles reads and writes of time series data within a time window.
type Head struct {
<<<<<<< HEAD
	chunkRange            atomic.Int64
	numSeries             atomic.Uint64
	minTime, maxTime      atomic.Int64 // Current min and max of the samples included in the head.
	minValidTime          atomic.Int64 // Mint allowed to be added to the head. It shouldn't be lower than the maxt of the last persisted block.
	lastWALTruncationTime atomic.Int64
	lastSeriesID          atomic.Uint64
	// hasHistograms this is used to m-map all chunks in case there are histograms.
	// A hack to avoid updating all the failing tests.
	hasHistograms atomic.Bool

	metrics       *headMetrics
	opts          *HeadOptions
	wal           *wal.WAL
	exemplars     ExemplarStorage
	logger        log.Logger
	appendPool    sync.Pool
	exemplarsPool sync.Pool
	seriesPool    sync.Pool
	bytesPool     sync.Pool
	memChunkPool  sync.Pool
=======
	chunkRange               atomic.Int64
	numSeries                atomic.Uint64
	minTime, maxTime         atomic.Int64 // Current min and max of the samples included in the head.
	minValidTime             atomic.Int64 // Mint allowed to be added to the head. It shouldn't be lower than the maxt of the last persisted block.
	lastWALTruncationTime    atomic.Int64
	lastMemoryTruncationTime atomic.Int64
	lastSeriesID             atomic.Uint64

	metrics         *headMetrics
	opts            *HeadOptions
	wal             *wal.WAL
	exemplarMetrics *ExemplarMetrics
	exemplars       ExemplarStorage
	logger          log.Logger
	appendPool      sync.Pool
	exemplarsPool   sync.Pool
	seriesPool      sync.Pool
	bytesPool       sync.Pool
	memChunkPool    sync.Pool
>>>>>>> 7baf0840

	// All series addressable by their ID or hash.
	series *stripeSeries

	symMtx  sync.RWMutex
	symbols map[string]struct{}

	deletedMtx sync.Mutex
	deleted    map[uint64]int // Deleted series, and what WAL segment they must be kept until.

	postings *index.MemPostings // Postings lists for terms.

	tombstones *tombstones.MemTombstones

	iso *isolation

	cardinalityMutex      sync.Mutex
	cardinalityCache      *index.PostingsStats // Posting stats cache which will expire after 30sec.
	lastPostingsStatsCall time.Duration        // Last posting stats call (PostingsCardinalityStats()) time for caching.

	// chunkDiskMapper is used to write and read Head chunks to/from disk.
	chunkDiskMapper *chunks.ChunkDiskMapper

	closedMtx sync.Mutex
	closed    bool

	stats *HeadStats
	reg   prometheus.Registerer

	memTruncationInProcess atomic.Bool
}

type ExemplarStorage interface {
	storage.ExemplarQueryable
	AddExemplar(labels.Labels, exemplar.Exemplar) error
	ValidateExemplar(labels.Labels, exemplar.Exemplar) error
}

// HeadOptions are parameters for the Head block.
type HeadOptions struct {
	ChunkRange int64
	// ChunkDirRoot is the parent directory of the chunks directory.
	ChunkDirRoot         string
	ChunkPool            chunkenc.Pool
	ChunkWriteBufferSize int
	// StripeSize sets the number of entries in the hash map, it must be a power of 2.
	// A larger StripeSize will allocate more memory up-front, but will increase performance when handling a large number of series.
	// A smaller StripeSize reduces the memory allocated, but can decrease performance with large number of series.
	StripeSize            int
	SeriesCallback        SeriesLifecycleCallback
	EnableExemplarStorage bool

	// Runtime reloadable options.
	MaxExemplars atomic.Int64
}

func DefaultHeadOptions() *HeadOptions {
	return &HeadOptions{
		ChunkRange:           DefaultBlockDuration,
		ChunkDirRoot:         "",
		ChunkPool:            chunkenc.NewPool(),
		ChunkWriteBufferSize: chunks.DefaultWriteBufferSize,
		StripeSize:           DefaultStripeSize,
		SeriesCallback:       &noopSeriesLifecycleCallback{},
	}
}

// SeriesLifecycleCallback specifies a list of callbacks that will be called during a lifecycle of a series.
// It is always a no-op in Prometheus and mainly meant for external users who import TSDB.
// All the callbacks should be safe to be called concurrently.
// It is up to the user to implement soft or hard consistency by making the callbacks
// atomic or non-atomic. Atomic callbacks can cause degradation performance.
type SeriesLifecycleCallback interface {
	// PreCreation is called before creating a series to indicate if the series can be created.
	// A non nil error means the series should not be created.
	PreCreation(labels.Labels) error
	// PostCreation is called after creating a series to indicate a creation of series.
	PostCreation(labels.Labels)
	// PostDeletion is called after deletion of series.
	PostDeletion(...labels.Labels)
}

// NewHead opens the head block in dir.
func NewHead(r prometheus.Registerer, l log.Logger, wal *wal.WAL, opts *HeadOptions, stats *HeadStats) (*Head, error) {
	var err error
	if l == nil {
		l = log.NewNopLogger()
	}
	if opts.ChunkRange < 1 {
		return nil, errors.Errorf("invalid chunk range %d", opts.ChunkRange)
	}
	if opts.SeriesCallback == nil {
		opts.SeriesCallback = &noopSeriesLifecycleCallback{}
	}

	em := NewExemplarMetrics(r)
	es, err := NewCircularExemplarStorage(opts.MaxExemplars.Load(), em)
	if err != nil {
		return nil, err
	}

	if stats == nil {
		stats = NewHeadStats()
	}

	h := &Head{
		wal:             wal,
		logger:          l,
		opts:            opts,
		exemplarMetrics: em,
		exemplars:       es,
		series:          newStripeSeries(opts.StripeSize, opts.SeriesCallback),
		symbols:         map[string]struct{}{},
		postings:        index.NewUnorderedMemPostings(),
		tombstones:      tombstones.NewMemTombstones(),
		iso:             newIsolation(),
		deleted:         map[uint64]int{},
		memChunkPool: sync.Pool{
			New: func() interface{} {
				return &memChunk{}
			},
		},
		stats: stats,
		reg:   r,
	}
	h.chunkRange.Store(opts.ChunkRange)
	h.minTime.Store(math.MaxInt64)
	h.maxTime.Store(math.MinInt64)
	h.lastWALTruncationTime.Store(math.MinInt64)
	h.lastMemoryTruncationTime.Store(math.MinInt64)
	h.metrics = newHeadMetrics(h, r)

	if opts.ChunkPool == nil {
		opts.ChunkPool = chunkenc.NewPool()
	}

	h.chunkDiskMapper, err = chunks.NewChunkDiskMapper(
		mmappedChunksDir(opts.ChunkDirRoot),
		opts.ChunkPool,
		opts.ChunkWriteBufferSize,
	)
	if err != nil {
		return nil, err
	}

	return h, nil
}

type headMetrics struct {
	activeAppenders          prometheus.Gauge
	series                   prometheus.GaugeFunc
	seriesCreated            prometheus.Counter
	seriesRemoved            prometheus.Counter
	seriesNotFound           prometheus.Counter
	chunks                   prometheus.Gauge
	chunksCreated            prometheus.Counter
	chunksRemoved            prometheus.Counter
	gcDuration               prometheus.Summary
	samplesAppended          prometheus.Counter
	outOfBoundSamples        prometheus.Counter
	outOfOrderSamples        prometheus.Counter
	walTruncateDuration      prometheus.Summary
	walCorruptionsTotal      prometheus.Counter
	walTotalReplayDuration   prometheus.Gauge
	headTruncateFail         prometheus.Counter
	headTruncateTotal        prometheus.Counter
	checkpointDeleteFail     prometheus.Counter
	checkpointDeleteTotal    prometheus.Counter
	checkpointCreationFail   prometheus.Counter
	checkpointCreationTotal  prometheus.Counter
	mmapChunkCorruptionTotal prometheus.Counter
}

func newHeadMetrics(h *Head, r prometheus.Registerer) *headMetrics {
	m := &headMetrics{
		activeAppenders: prometheus.NewGauge(prometheus.GaugeOpts{
			Name: "prometheus_tsdb_head_active_appenders",
			Help: "Number of currently active appender transactions",
		}),
		series: prometheus.NewGaugeFunc(prometheus.GaugeOpts{
			Name: "prometheus_tsdb_head_series",
			Help: "Total number of series in the head block.",
		}, func() float64 {
			return float64(h.NumSeries())
		}),
		seriesCreated: prometheus.NewCounter(prometheus.CounterOpts{
			Name: "prometheus_tsdb_head_series_created_total",
			Help: "Total number of series created in the head",
		}),
		seriesRemoved: prometheus.NewCounter(prometheus.CounterOpts{
			Name: "prometheus_tsdb_head_series_removed_total",
			Help: "Total number of series removed in the head",
		}),
		seriesNotFound: prometheus.NewCounter(prometheus.CounterOpts{
			Name: "prometheus_tsdb_head_series_not_found_total",
			Help: "Total number of requests for series that were not found.",
		}),
		chunks: prometheus.NewGauge(prometheus.GaugeOpts{
			Name: "prometheus_tsdb_head_chunks",
			Help: "Total number of chunks in the head block.",
		}),
		chunksCreated: prometheus.NewCounter(prometheus.CounterOpts{
			Name: "prometheus_tsdb_head_chunks_created_total",
			Help: "Total number of chunks created in the head",
		}),
		chunksRemoved: prometheus.NewCounter(prometheus.CounterOpts{
			Name: "prometheus_tsdb_head_chunks_removed_total",
			Help: "Total number of chunks removed in the head",
		}),
		gcDuration: prometheus.NewSummary(prometheus.SummaryOpts{
			Name: "prometheus_tsdb_head_gc_duration_seconds",
			Help: "Runtime of garbage collection in the head block.",
		}),
		walTruncateDuration: prometheus.NewSummary(prometheus.SummaryOpts{
			Name: "prometheus_tsdb_wal_truncate_duration_seconds",
			Help: "Duration of WAL truncation.",
		}),
		walCorruptionsTotal: prometheus.NewCounter(prometheus.CounterOpts{
			Name: "prometheus_tsdb_wal_corruptions_total",
			Help: "Total number of WAL corruptions.",
		}),
		walTotalReplayDuration: prometheus.NewGauge(prometheus.GaugeOpts{
			Name: "prometheus_tsdb_data_replay_duration_seconds",
			Help: "Time taken to replay the data on disk.",
		}),
		samplesAppended: prometheus.NewCounter(prometheus.CounterOpts{
			Name: "prometheus_tsdb_head_samples_appended_total",
			Help: "Total number of appended samples.",
		}),
		outOfBoundSamples: prometheus.NewCounter(prometheus.CounterOpts{
			Name: "prometheus_tsdb_out_of_bound_samples_total",
			Help: "Total number of out of bound samples ingestion failed attempts.",
		}),
		outOfOrderSamples: prometheus.NewCounter(prometheus.CounterOpts{
			Name: "prometheus_tsdb_out_of_order_samples_total",
			Help: "Total number of out of order samples ingestion failed attempts.",
		}),
		headTruncateFail: prometheus.NewCounter(prometheus.CounterOpts{
			Name: "prometheus_tsdb_head_truncations_failed_total",
			Help: "Total number of head truncations that failed.",
		}),
		headTruncateTotal: prometheus.NewCounter(prometheus.CounterOpts{
			Name: "prometheus_tsdb_head_truncations_total",
			Help: "Total number of head truncations attempted.",
		}),
		checkpointDeleteFail: prometheus.NewCounter(prometheus.CounterOpts{
			Name: "prometheus_tsdb_checkpoint_deletions_failed_total",
			Help: "Total number of checkpoint deletions that failed.",
		}),
		checkpointDeleteTotal: prometheus.NewCounter(prometheus.CounterOpts{
			Name: "prometheus_tsdb_checkpoint_deletions_total",
			Help: "Total number of checkpoint deletions attempted.",
		}),
		checkpointCreationFail: prometheus.NewCounter(prometheus.CounterOpts{
			Name: "prometheus_tsdb_checkpoint_creations_failed_total",
			Help: "Total number of checkpoint creations that failed.",
		}),
		checkpointCreationTotal: prometheus.NewCounter(prometheus.CounterOpts{
			Name: "prometheus_tsdb_checkpoint_creations_total",
			Help: "Total number of checkpoint creations attempted.",
		}),
		mmapChunkCorruptionTotal: prometheus.NewCounter(prometheus.CounterOpts{
			Name: "prometheus_tsdb_mmap_chunk_corruptions_total",
			Help: "Total number of memory-mapped chunk corruptions.",
		}),
	}

	if r != nil {
		r.MustRegister(
			m.activeAppenders,
			m.series,
			m.chunks,
			m.chunksCreated,
			m.chunksRemoved,
			m.seriesCreated,
			m.seriesRemoved,
			m.seriesNotFound,
			m.gcDuration,
			m.walTruncateDuration,
			m.walCorruptionsTotal,
			m.walTotalReplayDuration,
			m.samplesAppended,
			m.outOfBoundSamples,
			m.outOfOrderSamples,
			m.headTruncateFail,
			m.headTruncateTotal,
			m.checkpointDeleteFail,
			m.checkpointDeleteTotal,
			m.checkpointCreationFail,
			m.checkpointCreationTotal,
			m.mmapChunkCorruptionTotal,
			// Metrics bound to functions and not needed in tests
			// can be created and registered on the spot.
			prometheus.NewGaugeFunc(prometheus.GaugeOpts{
				Name: "prometheus_tsdb_head_max_time",
				Help: "Maximum timestamp of the head block. The unit is decided by the library consumer.",
			}, func() float64 {
				return float64(h.MaxTime())
			}),
			prometheus.NewGaugeFunc(prometheus.GaugeOpts{
				Name: "prometheus_tsdb_head_min_time",
				Help: "Minimum time bound of the head block. The unit is decided by the library consumer.",
			}, func() float64 {
				return float64(h.MinTime())
			}),
			prometheus.NewGaugeFunc(prometheus.GaugeOpts{
				Name: "prometheus_tsdb_isolation_low_watermark",
				Help: "The lowest TSDB append ID that is still referenced.",
			}, func() float64 {
				return float64(h.iso.lowWatermark())
			}),
			prometheus.NewGaugeFunc(prometheus.GaugeOpts{
				Name: "prometheus_tsdb_isolation_high_watermark",
				Help: "The highest TSDB append ID that has been given out.",
			}, func() float64 {
				return float64(h.iso.lastAppendID())
			}),
		)
	}
	return m
}

func mmappedChunksDir(dir string) string { return filepath.Join(dir, "chunks_head") }

// HeadStats are the statistics for the head component of the DB.
type HeadStats struct {
	WALReplayStatus *WALReplayStatus
}

// NewHeadStats returns a new HeadStats object.
func NewHeadStats() *HeadStats {
	return &HeadStats{
		WALReplayStatus: &WALReplayStatus{},
	}
}

// WALReplayStatus contains status information about the WAL replay.
type WALReplayStatus struct {
	sync.RWMutex
	Min     int
	Max     int
	Current int
}

// GetWALReplayStatus returns the WAL replay status information.
func (s *WALReplayStatus) GetWALReplayStatus() WALReplayStatus {
	s.RLock()
	defer s.RUnlock()

	return WALReplayStatus{
		Min:     s.Min,
		Max:     s.Max,
		Current: s.Current,
	}
}

const cardinalityCacheExpirationTime = time.Duration(30) * time.Second

// Init loads data from the write ahead log and prepares the head for writes.
// It should be called before using an appender so that it
// limits the ingested samples to the head min valid time.
func (h *Head) Init(minValidTime int64) error {
	h.minValidTime.Store(minValidTime)
	defer h.postings.EnsureOrder()
	defer h.gc() // After loading the wal remove the obsolete data from the head.

	level.Info(h.logger).Log("msg", "Replaying on-disk memory mappable chunks if any")
	start := time.Now()

	mmappedChunks, err := h.loadMmappedChunks()
	if err != nil {
		level.Error(h.logger).Log("msg", "Loading on-disk chunks failed", "err", err)
		if _, ok := errors.Cause(err).(*chunks.CorruptionErr); ok {
			h.metrics.mmapChunkCorruptionTotal.Inc()
		}
		// If this fails, data will be recovered from WAL.
		// Hence we wont lose any data (given WAL is not corrupt).
		mmappedChunks = h.removeCorruptedMmappedChunks(err)
	}

	level.Info(h.logger).Log("msg", "On-disk memory mappable chunks replay completed", "duration", time.Since(start).String())
	if h.wal == nil {
		level.Info(h.logger).Log("msg", "WAL not found")
		return nil
	}

	level.Info(h.logger).Log("msg", "Replaying WAL, this may take a while")

	checkpointReplayStart := time.Now()
	// Backfill the checkpoint first if it exists.
	dir, startFrom, err := wal.LastCheckpoint(h.wal.Dir())
	if err != nil && err != record.ErrNotFound {
		return errors.Wrap(err, "find last checkpoint")
	}

	// Find the last segment.
	_, endAt, e := wal.Segments(h.wal.Dir())
	if e != nil {
		return errors.Wrap(e, "finding WAL segments")
	}

	h.startWALReplayStatus(startFrom, endAt)

	multiRef := map[uint64]uint64{}
	if err == nil {
		sr, err := wal.NewSegmentsReader(dir)
		if err != nil {
			return errors.Wrap(err, "open checkpoint")
		}
		defer func() {
			if err := sr.Close(); err != nil {
				level.Warn(h.logger).Log("msg", "Error while closing the wal segments reader", "err", err)
			}
		}()

		// A corrupted checkpoint is a hard error for now and requires user
		// intervention. There's likely little data that can be recovered anyway.
		if err := h.loadWAL(wal.NewReader(sr), multiRef, mmappedChunks); err != nil {
			return errors.Wrap(err, "backfill checkpoint")
		}
		h.updateWALReplayStatusRead(startFrom)
		startFrom++
		level.Info(h.logger).Log("msg", "WAL checkpoint loaded")
	}
	checkpointReplayDuration := time.Since(checkpointReplayStart)

	walReplayStart := time.Now()

	// Backfill segments from the most recent checkpoint onwards.
	for i := startFrom; i <= endAt; i++ {
		s, err := wal.OpenReadSegment(wal.SegmentName(h.wal.Dir(), i))
		if err != nil {
			return errors.Wrap(err, fmt.Sprintf("open WAL segment: %d", i))
		}

		sr := wal.NewSegmentBufReader(s)
		err = h.loadWAL(wal.NewReader(sr), multiRef, mmappedChunks)
		if err := sr.Close(); err != nil {
			level.Warn(h.logger).Log("msg", "Error while closing the wal segments reader", "err", err)
		}
		if err != nil {
			return err
		}
		level.Info(h.logger).Log("msg", "WAL segment loaded", "segment", i, "maxSegment", endAt)
		h.updateWALReplayStatusRead(i)
	}

	walReplayDuration := time.Since(start)
	h.metrics.walTotalReplayDuration.Set(walReplayDuration.Seconds())
	level.Info(h.logger).Log(
		"msg", "WAL replay completed",
		"checkpoint_replay_duration", checkpointReplayDuration.String(),
		"wal_replay_duration", time.Since(walReplayStart).String(),
		"total_replay_duration", walReplayDuration.String(),
	)

	return nil
}

func (h *Head) loadMmappedChunks() (map[uint64][]*mmappedChunk, error) {
	mmappedChunks := map[uint64][]*mmappedChunk{}
	if err := h.chunkDiskMapper.IterateAllChunks(func(seriesRef, chunkRef uint64, mint, maxt int64, numSamples uint16) error {
		if maxt < h.minValidTime.Load() {
			return nil
		}

		slice := mmappedChunks[seriesRef]
		if len(slice) > 0 {
			if slice[len(slice)-1].maxTime >= mint {
				return &chunks.CorruptionErr{
					Err: errors.Errorf("out of sequence m-mapped chunk for series ref %d", seriesRef),
				}
			}
		}

		slice = append(slice, &mmappedChunk{
			ref:        chunkRef,
			minTime:    mint,
			maxTime:    maxt,
			numSamples: numSamples,
		})
		mmappedChunks[seriesRef] = slice
		return nil
	}); err != nil {
		return nil, errors.Wrap(err, "iterate on on-disk chunks")
	}
	return mmappedChunks, nil
}

// removeCorruptedMmappedChunks attempts to delete the corrupted mmapped chunks and if it fails, it clears all the previously
// loaded mmapped chunks.
func (h *Head) removeCorruptedMmappedChunks(err error) map[uint64][]*mmappedChunk {
	level.Info(h.logger).Log("msg", "Deleting mmapped chunk files")

	if err := h.chunkDiskMapper.DeleteCorrupted(err); err != nil {
		level.Info(h.logger).Log("msg", "Deletion of mmap chunk files failed, discarding chunk files completely", "err", err)
		return map[uint64][]*mmappedChunk{}
	}

	level.Info(h.logger).Log("msg", "Deletion of mmap chunk files successful, reattempting m-mapping the on-disk chunks")
	mmappedChunks, err := h.loadMmappedChunks()
	if err != nil {
		level.Error(h.logger).Log("msg", "Loading on-disk chunks failed, discarding chunk files completely", "err", err)
		mmappedChunks = map[uint64][]*mmappedChunk{}
	}

	return mmappedChunks
}

func (h *Head) ApplyConfig(cfg *config.Config) error {
	if !h.opts.EnableExemplarStorage {
		return nil
	}

	// Head uses opts.MaxExemplars in combination with opts.EnableExemplarStorage
	// to decide if it should pass exemplars along to it's exemplar storage, so we
	// need to update opts.MaxExemplars here.
	prevSize := h.opts.MaxExemplars.Load()
	h.opts.MaxExemplars.Store(cfg.StorageConfig.ExemplarsConfig.MaxExemplars)

	if prevSize == h.opts.MaxExemplars.Load() {
		return nil
	}

	migrated := h.exemplars.(*CircularExemplarStorage).Resize(h.opts.MaxExemplars.Load())
	level.Info(h.logger).Log("msg", "Exemplar storage resized", "from", prevSize, "to", h.opts.MaxExemplars, "migrated", migrated)
	return nil
}

// PostingsCardinalityStats returns top 10 highest cardinality stats By label and value names.
func (h *Head) PostingsCardinalityStats(statsByLabelName string) *index.PostingsStats {
	h.cardinalityMutex.Lock()
	defer h.cardinalityMutex.Unlock()
	currentTime := time.Duration(time.Now().Unix()) * time.Second
	seconds := currentTime - h.lastPostingsStatsCall
	if seconds > cardinalityCacheExpirationTime {
		h.cardinalityCache = nil
	}
	if h.cardinalityCache != nil {
		return h.cardinalityCache
	}
	h.cardinalityCache = h.postings.Stats(statsByLabelName)
	h.lastPostingsStatsCall = time.Duration(time.Now().Unix()) * time.Second

	return h.cardinalityCache
}

func (h *Head) updateMinMaxTime(mint, maxt int64) {
	for {
		lt := h.MinTime()
		if mint >= lt {
			break
		}
		if h.minTime.CAS(lt, mint) {
			break
		}
	}
	for {
		ht := h.MaxTime()
		if maxt <= ht {
			break
		}
		if h.maxTime.CAS(ht, maxt) {
			break
		}
	}
}

// SetMinValidTime sets the minimum timestamp the head can ingest.
func (h *Head) SetMinValidTime(minValidTime int64) {
	h.minValidTime.Store(minValidTime)
}

// Truncate removes old data before mint from the head and WAL.
func (h *Head) Truncate(mint int64) (err error) {
	initialize := h.MinTime() == math.MaxInt64
	if err := h.truncateMemory(mint); err != nil {
		return err
	}
	if initialize {
		return nil
	}
	return h.truncateWAL(mint)
}

// truncateMemory removes old data before mint from the head.
func (h *Head) truncateMemory(mint int64) (err error) {
	defer func() {
		if err != nil {
			h.metrics.headTruncateFail.Inc()
		}
	}()

	initialize := h.MinTime() == math.MaxInt64

	if h.MinTime() >= mint && !initialize {
		return nil
	}

	// The order of these two Store() should not be changed,
	// i.e. truncation time is set before in-process boolean.
	h.lastMemoryTruncationTime.Store(mint)
	h.memTruncationInProcess.Store(true)
	defer h.memTruncationInProcess.Store(false)

	// We wait for pending queries to end that overlap with this truncation.
	if !initialize {
		h.WaitForPendingReadersInTimeRange(h.MinTime(), mint)
	}

	h.minTime.Store(mint)
	h.minValidTime.Store(mint)

	// Ensure that max time is at least as high as min time.
	for h.MaxTime() < mint {
		h.maxTime.CAS(h.MaxTime(), mint)
	}

	// This was an initial call to Truncate after loading blocks on startup.
	// We haven't read back the WAL yet, so do not attempt to truncate it.
	if initialize {
		return nil
	}

	h.metrics.headTruncateTotal.Inc()
	start := time.Now()

	actualMint := h.gc()
	level.Info(h.logger).Log("msg", "Head GC completed", "duration", time.Since(start))
	h.metrics.gcDuration.Observe(time.Since(start).Seconds())
	if actualMint > h.minTime.Load() {
		// The actual mint of the Head is higher than the one asked to truncate.
		appendableMinValidTime := h.appendableMinValidTime()
		if actualMint < appendableMinValidTime {
			h.minTime.Store(actualMint)
			h.minValidTime.Store(actualMint)
		} else {
			// The actual min time is in the appendable window.
			// So we set the mint to the appendableMinValidTime.
			h.minTime.Store(appendableMinValidTime)
			h.minValidTime.Store(appendableMinValidTime)
		}
	}

	// Truncate the chunk m-mapper.
	if err := h.chunkDiskMapper.Truncate(mint); err != nil {
		return errors.Wrap(err, "truncate chunks.HeadReadWriter")
	}
	return nil
}

// WaitForPendingReadersInTimeRange waits for queries overlapping with given range to finish querying.
// The query timeout limits the max wait time of this function implicitly.
// The mint is inclusive and maxt is the truncation time hence exclusive.
func (h *Head) WaitForPendingReadersInTimeRange(mint, maxt int64) {
	maxt-- // Making it inclusive before checking overlaps.
	overlaps := func() bool {
		o := false
		h.iso.TraverseOpenReads(func(s *isolationState) bool {
			if s.mint <= maxt && mint <= s.maxt {
				// Overlaps with the truncation range.
				o = true
				return false
			}
			return true
		})
		return o
	}
	for overlaps() {
		time.Sleep(500 * time.Millisecond)
	}
}

// IsQuerierCollidingWithTruncation returns if the current querier needs to be closed and if a new querier
// has to be created. In the latter case, the method also returns the new mint to be used for creating the
// new range head and the new querier. This methods helps preventing races with the truncation of in-memory data.
//
// NOTE: The querier should already be taken before calling this.
func (h *Head) IsQuerierCollidingWithTruncation(querierMint, querierMaxt int64) (shouldClose bool, getNew bool, newMint int64) {
	if !h.memTruncationInProcess.Load() {
		return false, false, 0
	}
	// Head truncation is in process. It also means that the block that was
	// created for this truncation range is also available.
	// Check if we took a querier that overlaps with this truncation.
	memTruncTime := h.lastMemoryTruncationTime.Load()
	if querierMaxt < memTruncTime {
		// Head compaction has happened and this time range is being truncated.
		// This query doesn't overlap with the Head any longer.
		// We should close this querier to avoid races and the data would be
		// available with the blocks below.
		// Cases:
		// 1.     |------truncation------|
		//   |---query---|
		// 2.     |------truncation------|
		//              |---query---|
		return true, false, 0
	}
	if querierMint < memTruncTime {
		// The truncation time is not same as head mint that we saw above but the
		// query still overlaps with the Head.
		// The truncation started after we got the querier. So it is not safe
		// to use this querier and/or might block truncation. We should get
		// a new querier for the new Head range while remaining will be available
		// in the blocks below.
		// Case:
		//      |------truncation------|
		//                        |----query----|
		// Turns into
		//      |------truncation------|
		//                             |---qu---|
		return true, true, memTruncTime
	}

	// Other case is this, which is a no-op
	//      |------truncation------|
	//                              |---query---|
	return false, false, 0
}

// truncateWAL removes old data before mint from the WAL.
func (h *Head) truncateWAL(mint int64) error {
	if h.wal == nil || mint <= h.lastWALTruncationTime.Load() {
		return nil
	}
	start := time.Now()
	h.lastWALTruncationTime.Store(mint)

	first, last, err := wal.Segments(h.wal.Dir())
	if err != nil {
		return errors.Wrap(err, "get segment range")
	}
	// Start a new segment, so low ingestion volume TSDB don't have more WAL than
	// needed.
	if err := h.wal.NextSegment(); err != nil {
		return errors.Wrap(err, "next segment")
	}
	last-- // Never consider last segment for checkpoint.
	if last < 0 {
		return nil // no segments yet.
	}
	// The lower two thirds of segments should contain mostly obsolete samples.
	// If we have less than two segments, it's not worth checkpointing yet.
	// With the default 2h blocks, this will keeping up to around 3h worth
	// of WAL segments.
	last = first + (last-first)*2/3
	if last <= first {
		return nil
	}

	keep := func(id uint64) bool {
		if h.series.getByID(id) != nil {
			return true
		}
		h.deletedMtx.Lock()
		_, ok := h.deleted[id]
		h.deletedMtx.Unlock()
		return ok
	}
	h.metrics.checkpointCreationTotal.Inc()
	if _, err = wal.Checkpoint(h.logger, h.wal, first, last, keep, mint); err != nil {
		h.metrics.checkpointCreationFail.Inc()
		if _, ok := errors.Cause(err).(*wal.CorruptionErr); ok {
			h.metrics.walCorruptionsTotal.Inc()
		}
		return errors.Wrap(err, "create checkpoint")
	}
	if err := h.wal.Truncate(last + 1); err != nil {
		// If truncating fails, we'll just try again at the next checkpoint.
		// Leftover segments will just be ignored in the future if there's a checkpoint
		// that supersedes them.
		level.Error(h.logger).Log("msg", "truncating segments failed", "err", err)
	}

	// The checkpoint is written and segments before it is truncated, so we no
	// longer need to track deleted series that are before it.
	h.deletedMtx.Lock()
	for ref, segment := range h.deleted {
		if segment < first {
			delete(h.deleted, ref)
		}
	}
	h.deletedMtx.Unlock()

	h.metrics.checkpointDeleteTotal.Inc()
	if err := wal.DeleteCheckpoints(h.wal.Dir(), last); err != nil {
		// Leftover old checkpoints do not cause problems down the line beyond
		// occupying disk space.
		// They will just be ignored since a higher checkpoint exists.
		level.Error(h.logger).Log("msg", "delete old checkpoints", "err", err)
		h.metrics.checkpointDeleteFail.Inc()
	}
	h.metrics.walTruncateDuration.Observe(time.Since(start).Seconds())

	level.Info(h.logger).Log("msg", "WAL checkpoint complete",
		"first", first, "last", last, "duration", time.Since(start))

	return nil
}

type Stats struct {
	NumSeries         uint64
	MinTime, MaxTime  int64
	IndexPostingStats *index.PostingsStats
}

// Stats returns important current HEAD statistics. Note that it is expensive to
// calculate these.
func (h *Head) Stats(statsByLabelName string) *Stats {
	return &Stats{
		NumSeries:         h.NumSeries(),
		MaxTime:           h.MaxTime(),
		MinTime:           h.MinTime(),
		IndexPostingStats: h.PostingsCardinalityStats(statsByLabelName),
	}
}

type RangeHead struct {
	head       *Head
	mint, maxt int64
}

// NewRangeHead returns a *RangeHead.
func NewRangeHead(head *Head, mint, maxt int64) *RangeHead {
	return &RangeHead{
		head: head,
		mint: mint,
		maxt: maxt,
	}
}

func (h *RangeHead) Index() (IndexReader, error) {
	return h.head.indexRange(h.mint, h.maxt), nil
}

func (h *RangeHead) Chunks() (ChunkReader, error) {
	return h.head.chunksRange(h.mint, h.maxt, h.head.iso.State(h.mint, h.maxt))
}

func (h *RangeHead) Tombstones() (tombstones.Reader, error) {
	return h.head.tombstones, nil
}

func (h *RangeHead) MinTime() int64 {
	return h.mint
}

// MaxTime returns the max time of actual data fetch-able from the head.
// This controls the chunks time range which is closed [b.MinTime, b.MaxTime].
func (h *RangeHead) MaxTime() int64 {
	return h.maxt
}

// BlockMaxTime returns the max time of the potential block created from this head.
// It's different to MaxTime as we need to add +1 millisecond to block maxt because block
// intervals are half-open: [b.MinTime, b.MaxTime). Block intervals are always +1 than the total samples it includes.
func (h *RangeHead) BlockMaxTime() int64 {
	return h.MaxTime() + 1
}

func (h *RangeHead) NumSeries() uint64 {
	return h.head.NumSeries()
}
<<<<<<< HEAD

func (h *RangeHead) Meta() BlockMeta {
	return BlockMeta{
		MinTime: h.MinTime(),
		MaxTime: h.MaxTime(),
		ULID:    h.head.Meta().ULID,
		Stats: BlockStats{
			NumSeries: h.NumSeries(),
		},
	}
}

// String returns an human readable representation of the range head. It's important to
// keep this function in order to avoid the struct dump when the head is stringified in
// errors or logs.
func (h *RangeHead) String() string {
	return fmt.Sprintf("range head (mint: %d, maxt: %d)", h.MinTime(), h.MaxTime())
}

// initAppender is a helper to initialize the time bounds of the head
// upon the first sample it receives.
type initAppender struct {
	app  storage.Appender
	head *Head
}

func (a *initAppender) Append(ref uint64, lset labels.Labels, t int64, v float64) (uint64, error) {
	if a.app != nil {
		return a.app.Append(ref, lset, t, v)
	}

	a.head.initTime(t)
	a.app = a.head.appender()
	return a.app.Append(ref, lset, t, v)
}

func (a *initAppender) AppendExemplar(ref uint64, l labels.Labels, e exemplar.Exemplar) (uint64, error) {
	// Check if exemplar storage is enabled.
	if a.head.opts.NumExemplars <= 0 {
		return 0, nil
	}

	if a.app != nil {
		return a.app.AppendExemplar(ref, l, e)
	}
	// We should never reach here given we would call Append before AppendExemplar
	// and we probably want to always base head/WAL min time on sample times.
	a.head.initTime(e.Ts)
	a.app = a.head.appender()

	return a.app.AppendExemplar(ref, l, e)
}

func (a *initAppender) AppendHistogram(ref uint64, l labels.Labels, t int64, sh histogram.SparseHistogram) (uint64, error) {
	if a.app != nil {
		return a.app.AppendHistogram(ref, l, t, sh)
	}
	a.head.initTime(t)
	a.app = a.head.appender()

	return a.app.AppendHistogram(ref, l, t, sh)
}

var _ storage.GetRef = &initAppender{}

func (a *initAppender) GetRef(lset labels.Labels) (uint64, labels.Labels) {
	if g, ok := a.app.(storage.GetRef); ok {
		return g.GetRef(lset)
	}
	return 0, nil
}

func (a *initAppender) Commit() error {
	if a.app == nil {
		return nil
	}
	return a.app.Commit()
}

func (a *initAppender) Rollback() error {
	if a.app == nil {
		return nil
	}
	return a.app.Rollback()
}

// Appender returns a new Appender on the database.
func (h *Head) Appender(_ context.Context) storage.Appender {
	h.metrics.activeAppenders.Inc()

	// The head cache might not have a starting point yet. The init appender
	// picks up the first appended timestamp as the base.
	if h.MinTime() == math.MaxInt64 {
		return &initAppender{
			head: h,
		}
	}
	return h.appender()
}

func (h *Head) appender() *headAppender {
	appendID := h.iso.newAppendID()
	cleanupAppendIDsBelow := h.iso.lowWatermark()

	// Allocate the exemplars buffer only if exemplars are enabled.
	var exemplarsBuf []exemplarWithSeriesRef
	if h.opts.NumExemplars > 0 {
		exemplarsBuf = h.getExemplarBuffer()
	}

	return &headAppender{
		head:                  h,
		minValidTime:          h.appendableMinValidTime(),
		mint:                  math.MaxInt64,
		maxt:                  math.MinInt64,
		samples:               h.getAppendBuffer(),
		sampleSeries:          h.getSeriesBuffer(),
		exemplars:             exemplarsBuf,
		appendID:              appendID,
		cleanupAppendIDsBelow: cleanupAppendIDsBelow,
		exemplarAppender:      h.exemplars,
	}
}

func (h *Head) appendableMinValidTime() int64 {
	// Setting the minimum valid time to whichever is greater, the head min valid time or the compaction window,
	// ensures that no samples will be added within the compaction window to avoid races.
	return max(h.minValidTime.Load(), h.MaxTime()-h.chunkRange.Load()/2)
}

func max(a, b int64) int64 {
	if a > b {
		return a
	}
	return b
}

func (h *Head) ExemplarAppender() storage.ExemplarAppender {
	h.metrics.activeAppenders.Inc()

	// The head cache might not have a starting point yet. The init appender
	// picks up the first appended timestamp as the base.
	if h.MinTime() == math.MaxInt64 {
		return &initAppender{
			head: h,
		}
	}
	return h.appender()
}

func (h *Head) getAppendBuffer() []record.RefSample {
	b := h.appendPool.Get()
	if b == nil {
		return make([]record.RefSample, 0, 512)
	}
	return b.([]record.RefSample)
}

func (h *Head) putAppendBuffer(b []record.RefSample) {
	//nolint:staticcheck // Ignore SA6002 safe to ignore and actually fixing it has some performance penalty.
	h.appendPool.Put(b[:0])
}

func (h *Head) getExemplarBuffer() []exemplarWithSeriesRef {
	b := h.exemplarsPool.Get()
	if b == nil {
		return make([]exemplarWithSeriesRef, 0, 512)
	}
	return b.([]exemplarWithSeriesRef)
}

func (h *Head) putExemplarBuffer(b []exemplarWithSeriesRef) {
	if b == nil {
		return
	}

	//nolint:staticcheck // Ignore SA6002 safe to ignore and actually fixing it has some performance penalty.
	h.exemplarsPool.Put(b[:0])
}

func (h *Head) getSeriesBuffer() []*memSeries {
	b := h.seriesPool.Get()
	if b == nil {
		return make([]*memSeries, 0, 512)
	}
	return b.([]*memSeries)
}

func (h *Head) putSeriesBuffer(b []*memSeries) {
	//nolint:staticcheck // Ignore SA6002 safe to ignore and actually fixing it has some performance penalty.
	h.seriesPool.Put(b[:0])
}

func (h *Head) getBytesBuffer() []byte {
	b := h.bytesPool.Get()
	if b == nil {
		return make([]byte, 0, 1024)
	}
	return b.([]byte)
}

func (h *Head) putBytesBuffer(b []byte) {
	//nolint:staticcheck // Ignore SA6002 safe to ignore and actually fixing it has some performance penalty.
	h.bytesPool.Put(b[:0])
}

type exemplarWithSeriesRef struct {
	ref      uint64
	exemplar exemplar.Exemplar
}

type headAppender struct {
	head             *Head
	minValidTime     int64 // No samples below this timestamp are allowed.
	mint, maxt       int64
	exemplarAppender ExemplarStorage

	series          []record.RefSeries
	samples         []record.RefSample
	exemplars       []exemplarWithSeriesRef
	sampleSeries    []*memSeries
	histograms      []record.RefHistogram
	histogramSeries []*memSeries

	appendID, cleanupAppendIDsBelow uint64
	closed                          bool
}

func (a *headAppender) Append(ref uint64, lset labels.Labels, t int64, v float64) (uint64, error) {
	if t < a.minValidTime {
		a.head.metrics.outOfBoundSamples.Inc()
		return 0, storage.ErrOutOfBounds
	}

	s := a.head.series.getByID(ref)
	if s == nil {
		// Ensure no empty labels have gotten through.
		lset = lset.WithoutEmpty()
		if len(lset) == 0 {
			return 0, errors.Wrap(ErrInvalidSample, "empty labelset")
		}

		if l, dup := lset.HasDuplicateLabelNames(); dup {
			return 0, errors.Wrap(ErrInvalidSample, fmt.Sprintf(`label name "%s" is not unique`, l))
		}

		var created bool
		var err error
		s, created, err = a.head.getOrCreate(lset.Hash(), lset)
		if err != nil {
			return 0, err
		}
		if created {
			a.series = append(a.series, record.RefSeries{
				Ref:    s.ref,
				Labels: lset,
			})
		}
	}

	s.Lock()
	if err := s.appendable(t, v); err != nil {
		s.Unlock()
		if err == storage.ErrOutOfOrderSample {
			a.head.metrics.outOfOrderSamples.Inc()
		}
		return 0, err
	}
	s.pendingCommit = true
	s.Unlock()

	if t < a.mint {
		a.mint = t
	}
	if t > a.maxt {
		a.maxt = t
	}

	a.samples = append(a.samples, record.RefSample{
		Ref: s.ref,
		T:   t,
		V:   v,
	})
	a.sampleSeries = append(a.sampleSeries, s)
	return s.ref, nil
}

// AppendExemplar for headAppender assumes the series ref already exists, and so it doesn't
// use getOrCreate or make any of the lset sanity checks that Append does.
func (a *headAppender) AppendExemplar(ref uint64, _ labels.Labels, e exemplar.Exemplar) (uint64, error) {
	// Check if exemplar storage is enabled.
	if a.head.opts.NumExemplars <= 0 {
		return 0, nil
	}

	s := a.head.series.getByID(ref)
	if s == nil {
		return 0, fmt.Errorf("unknown series ref. when trying to add exemplar: %d", ref)
	}

	// Ensure no empty labels have gotten through.
	e.Labels = e.Labels.WithoutEmpty()

	err := a.exemplarAppender.ValidateExemplar(s.lset, e)
	if err != nil {
		if err == storage.ErrDuplicateExemplar {
			// Duplicate, don't return an error but don't accept the exemplar.
			return 0, nil
		}
		return 0, err
	}

	a.exemplars = append(a.exemplars, exemplarWithSeriesRef{ref, e})

	return s.ref, nil
}

func (a *headAppender) AppendHistogram(ref uint64, lset labels.Labels, t int64, sh histogram.SparseHistogram) (uint64, error) {
	if t < a.minValidTime {
		a.head.metrics.outOfBoundSamples.Inc()
		return 0, storage.ErrOutOfBounds
	}

	s := a.head.series.getByID(ref)
	if s == nil {
		// Ensure no empty labels have gotten through.
		lset = lset.WithoutEmpty()
		if len(lset) == 0 {
			return 0, errors.Wrap(ErrInvalidSample, "empty labelset")
		}

		if l, dup := lset.HasDuplicateLabelNames(); dup {
			return 0, errors.Wrap(ErrInvalidSample, fmt.Sprintf(`label name "%s" is not unique`, l))
		}

		var created bool
		var err error
		s, created, err = a.head.getOrCreate(lset.Hash(), lset)
		if err != nil {
			return 0, err
		}
		if created {
			a.series = append(a.series, record.RefSeries{
				Ref:    s.ref,
				Labels: lset,
			})
		}
	}

	s.Lock()
	if err := s.appendableHistogram(t, sh); err != nil {
		s.Unlock()
		if err == storage.ErrOutOfOrderSample {
			a.head.metrics.outOfOrderSamples.Inc()
		}
		return 0, err
	}
	s.pendingCommit = true
	s.Unlock()

	if t < a.mint {
		a.mint = t
	}
	if t > a.maxt {
		a.maxt = t
	}

	a.histograms = append(a.histograms, record.RefHistogram{
		Ref: s.ref,
		T:   t,
		H:   sh,
	})
	a.histogramSeries = append(a.histogramSeries, s)
	return s.ref, nil
}

var _ storage.GetRef = &headAppender{}

func (a *headAppender) GetRef(lset labels.Labels) (uint64, labels.Labels) {
	s := a.head.series.getByHash(lset.Hash(), lset)
	if s == nil {
		return 0, nil
	}
	// returned labels must be suitable to pass to Append()
	return s.ref, s.lset
}

func (a *headAppender) log() error {
	if a.head.wal == nil {
		return nil
	}

	buf := a.head.getBytesBuffer()
	defer func() { a.head.putBytesBuffer(buf) }()

	var rec []byte
	var enc record.Encoder

	if len(a.series) > 0 {
		rec = enc.Series(a.series, buf)
		buf = rec[:0]

		if err := a.head.wal.Log(rec); err != nil {
			return errors.Wrap(err, "log series")
		}
	}
	if len(a.samples) > 0 {
		rec = enc.Samples(a.samples, buf)
		buf = rec[:0]

		if err := a.head.wal.Log(rec); err != nil {
			return errors.Wrap(err, "log samples")
		}
	}
	if len(a.exemplars) > 0 {
		rec = enc.Exemplars(exemplarsForEncoding(a.exemplars), buf)
		buf = rec[:0]

		if err := a.head.wal.Log(rec); err != nil {
			return errors.Wrap(err, "log exemplars")
		}
	}
	return nil
}

func exemplarsForEncoding(es []exemplarWithSeriesRef) []record.RefExemplar {
	ret := make([]record.RefExemplar, 0, len(es))
	for _, e := range es {
		ret = append(ret, record.RefExemplar{
			Ref:    e.ref,
			T:      e.exemplar.Ts,
			V:      e.exemplar.Value,
			Labels: e.exemplar.Labels,
		})
	}
	return ret
}

func (a *headAppender) Commit() (err error) {
	if a.closed {
		return ErrAppenderClosed
	}
	defer func() { a.closed = true }()

	if err := a.log(); err != nil {
		_ = a.Rollback() // Most likely the same error will happen again.
		return errors.Wrap(err, "write to WAL")
	}

	// No errors logging to WAL, so pass the exemplars along to the in memory storage.
	for _, e := range a.exemplars {
		s := a.head.series.getByID(e.ref)
		// We don't instrument exemplar appends here, all is instrumented by storage.
		if err := a.exemplarAppender.AddExemplar(s.lset, e.exemplar); err != nil {
			if err == storage.ErrOutOfOrderExemplar {
				continue
			}
			level.Debug(a.head.logger).Log("msg", "Unknown error while adding exemplar", "err", err)
		}
	}

	defer a.head.metrics.activeAppenders.Dec()
	defer a.head.putAppendBuffer(a.samples)
	defer a.head.putSeriesBuffer(a.sampleSeries)
	defer a.head.putExemplarBuffer(a.exemplars)
	defer a.head.iso.closeAppend(a.appendID)

	total := len(a.samples)
	var series *memSeries
	for i, s := range a.samples {
		series = a.sampleSeries[i]
		series.Lock()
		ok, chunkCreated := series.append(s.T, s.V, a.appendID, a.head.chunkDiskMapper)
		series.cleanupAppendIDsBelow(a.cleanupAppendIDsBelow)
		series.pendingCommit = false
		series.Unlock()

		if !ok {
			total--
			a.head.metrics.outOfOrderSamples.Inc()
		}
		if chunkCreated {
			a.head.metrics.chunks.Inc()
			a.head.metrics.chunksCreated.Inc()
		}
	}
	total += len(a.histograms) // TODO: different metric?
	for i, s := range a.histograms {
		series = a.histogramSeries[i]
		series.Lock()
		a.head.hasHistograms.Store(true)
		ok, chunkCreated := series.appendHistogram(s.T, s.H, a.appendID, a.head.chunkDiskMapper)
		series.cleanupAppendIDsBelow(a.cleanupAppendIDsBelow)
		series.pendingCommit = false
		series.Unlock()

		if !ok {
			total--
			a.head.metrics.outOfOrderSamples.Inc()
		}
		if chunkCreated {
			a.head.metrics.chunks.Inc()
			a.head.metrics.chunksCreated.Inc()
		}
	}

	a.head.metrics.samplesAppended.Add(float64(total))
	a.head.updateMinMaxTime(a.mint, a.maxt)

	return nil
}

func (a *headAppender) Rollback() (err error) {
	if a.closed {
		return ErrAppenderClosed
	}
	defer func() { a.closed = true }()
	defer a.head.metrics.activeAppenders.Dec()
	defer a.head.iso.closeAppend(a.appendID)
	defer a.head.putSeriesBuffer(a.sampleSeries)
=======
>>>>>>> 7baf0840

func (h *RangeHead) Meta() BlockMeta {
	return BlockMeta{
		MinTime: h.MinTime(),
		MaxTime: h.MaxTime(),
		ULID:    h.head.Meta().ULID,
		Stats: BlockStats{
			NumSeries: h.NumSeries(),
		},
	}
}

// String returns an human readable representation of the range head. It's important to
// keep this function in order to avoid the struct dump when the head is stringified in
// errors or logs.
func (h *RangeHead) String() string {
	return fmt.Sprintf("range head (mint: %d, maxt: %d)", h.MinTime(), h.MaxTime())
}

// Delete all samples in the range of [mint, maxt] for series that satisfy the given
// label matchers.
func (h *Head) Delete(mint, maxt int64, ms ...*labels.Matcher) error {
	// Do not delete anything beyond the currently valid range.
	mint, maxt = clampInterval(mint, maxt, h.MinTime(), h.MaxTime())

	ir := h.indexRange(mint, maxt)

	p, err := PostingsForMatchers(ir, ms...)
	if err != nil {
		return errors.Wrap(err, "select series")
	}

	var stones []tombstones.Stone
	for p.Next() {
		series := h.series.getByID(p.At())

		series.RLock()
		t0, t1 := series.minTime(), series.maxTime()
		series.RUnlock()
		if t0 == math.MinInt64 || t1 == math.MinInt64 {
			continue
		}
		// Delete only until the current values and not beyond.
		t0, t1 = clampInterval(mint, maxt, t0, t1)
		stones = append(stones, tombstones.Stone{Ref: p.At(), Intervals: tombstones.Intervals{{Mint: t0, Maxt: t1}}})
	}
	if p.Err() != nil {
		return p.Err()
	}
	if h.wal != nil {
		var enc record.Encoder
		if err := h.wal.Log(enc.Tombstones(stones, nil)); err != nil {
			return err
		}
	}
	for _, s := range stones {
		h.tombstones.AddInterval(s.Ref, s.Intervals[0])
	}

	return nil
}

// gc removes data before the minimum timestamp from the head.
// It returns the actual min times of the chunks present in the Head.
func (h *Head) gc() int64 {
	// Only data strictly lower than this timestamp must be deleted.
	mint := h.MinTime()

	// Drop old chunks and remember series IDs and hashes if they can be
	// deleted entirely.
	deleted, chunksRemoved, actualMint := h.series.gc(mint)
	seriesRemoved := len(deleted)

	h.metrics.seriesRemoved.Add(float64(seriesRemoved))
	h.metrics.chunksRemoved.Add(float64(chunksRemoved))
	h.metrics.chunks.Sub(float64(chunksRemoved))
	h.numSeries.Sub(uint64(seriesRemoved))

	// Remove deleted series IDs from the postings lists.
	h.postings.Delete(deleted)

	if h.wal != nil {
		_, last, _ := wal.Segments(h.wal.Dir())
		h.deletedMtx.Lock()
		// Keep series records until we're past segment 'last'
		// because the WAL will still have samples records with
		// this ref ID. If we didn't keep these series records then
		// on start up when we replay the WAL, or any other code
		// that reads the WAL, wouldn't be able to use those
		// samples since we would have no labels for that ref ID.
		for ref := range deleted {
			h.deleted[ref] = last
		}
		h.deletedMtx.Unlock()
	}

	// Rebuild symbols and label value indices from what is left in the postings terms.
	// symMtx ensures that append of symbols and postings is disabled for rebuild time.
	h.symMtx.Lock()
	defer h.symMtx.Unlock()

	symbols := make(map[string]struct{}, len(h.symbols))
	if err := h.postings.Iter(func(l labels.Label, _ index.Postings) error {
		symbols[l.Name] = struct{}{}
		symbols[l.Value] = struct{}{}
		return nil
	}); err != nil {
		// This should never happen, as the iteration function only returns nil.
		panic(err)
	}
	h.symbols = symbols

	return actualMint
}

// Tombstones returns a new reader over the head's tombstones
func (h *Head) Tombstones() (tombstones.Reader, error) {
	return h.tombstones, nil
}

// NumSeries returns the number of active series in the head.
func (h *Head) NumSeries() uint64 {
	return h.numSeries.Load()
}

// Meta returns meta information about the head.
// The head is dynamic so will return dynamic results.
func (h *Head) Meta() BlockMeta {
	var id [16]byte
	copy(id[:], "______head______")
	return BlockMeta{
		MinTime: h.MinTime(),
		MaxTime: h.MaxTime(),
		ULID:    ulid.ULID(id),
		Stats: BlockStats{
			NumSeries: h.NumSeries(),
		},
	}
}

// MinTime returns the lowest time bound on visible data in the head.
func (h *Head) MinTime() int64 {
	return h.minTime.Load()
}

// MaxTime returns the highest timestamp seen in data of the head.
func (h *Head) MaxTime() int64 {
	return h.maxTime.Load()
}

// compactable returns whether the head has a compactable range.
// The head has a compactable range when the head time range is 1.5 times the chunk range.
// The 0.5 acts as a buffer of the appendable window.
func (h *Head) compactable() bool {
	return h.MaxTime()-h.MinTime() > h.chunkRange.Load()/2*3
}

// Close flushes the WAL and closes the head.
func (h *Head) Close() error {
	h.closedMtx.Lock()
	defer h.closedMtx.Unlock()
	h.closed = true

	// M-map all in-memory chunks.
	// A hack for the histogram till it is stored in WAL and replayed.
	if h.hasHistograms.Load() {
		for _, m := range h.series.series {
			for _, s := range m {
				s.mmapCurrentHeadChunk(h.chunkDiskMapper)
			}
		}
	}

	errs := tsdb_errors.NewMulti(h.chunkDiskMapper.Close())
	if h.wal != nil {
		errs.Add(h.wal.Close())
	}
	return errs.Err()
}

// String returns an human readable representation of the TSDB head. It's important to
// keep this function in order to avoid the struct dump when the head is stringified in
// errors or logs.
func (h *Head) String() string {
	return "head"
}

func (h *Head) getOrCreate(hash uint64, lset labels.Labels) (*memSeries, bool, error) {
	// Just using `getOrCreateWithID` below would be semantically sufficient, but we'd create
	// a new series on every sample inserted via Add(), which causes allocations
	// and makes our series IDs rather random and harder to compress in postings.
	s := h.series.getByHash(hash, lset)
	if s != nil {
		return s, false, nil
	}

	// Optimistically assume that we are the first one to create the series.
	id := h.lastSeriesID.Inc()

	return h.getOrCreateWithID(id, hash, lset)
}

func (h *Head) getOrCreateWithID(id, hash uint64, lset labels.Labels) (*memSeries, bool, error) {
	s, created, err := h.series.getOrSet(hash, lset, func() *memSeries {
		return newMemSeries(lset, id, h.chunkRange.Load(), &h.memChunkPool)
	})
	if err != nil {
		return nil, false, err
	}
	if !created {
		return s, false, nil
	}

	h.metrics.seriesCreated.Inc()
	h.numSeries.Inc()

	h.symMtx.Lock()
	defer h.symMtx.Unlock()

	for _, l := range lset {
		h.symbols[l.Name] = struct{}{}
		h.symbols[l.Value] = struct{}{}
	}

	h.postings.Add(id, lset)
	return s, true, nil
}

// seriesHashmap is a simple hashmap for memSeries by their label set. It is built
// on top of a regular hashmap and holds a slice of series to resolve hash collisions.
// Its methods require the hash to be submitted with it to avoid re-computations throughout
// the code.
type seriesHashmap map[uint64][]*memSeries

func (m seriesHashmap) get(hash uint64, lset labels.Labels) *memSeries {
	for _, s := range m[hash] {
		if labels.Equal(s.lset, lset) {
			return s
		}
	}
	return nil
}

func (m seriesHashmap) set(hash uint64, s *memSeries) {
	l := m[hash]
	for i, prev := range l {
		if labels.Equal(prev.lset, s.lset) {
			l[i] = s
			return
		}
	}
	m[hash] = append(l, s)
}

func (m seriesHashmap) del(hash uint64, lset labels.Labels) {
	var rem []*memSeries
	for _, s := range m[hash] {
		if !labels.Equal(s.lset, lset) {
			rem = append(rem, s)
		}
	}
	if len(rem) == 0 {
		delete(m, hash)
	} else {
		m[hash] = rem
	}
}

const (
	// DefaultStripeSize is the default number of entries to allocate in the stripeSeries hash map.
	DefaultStripeSize = 1 << 14
)

// stripeSeries locks modulo ranges of IDs and hashes to reduce lock contention.
// The locks are padded to not be on the same cache line. Filling the padded space
// with the maps was profiled to be slower – likely due to the additional pointer
// dereferences.
type stripeSeries struct {
	size                    int
	series                  []map[uint64]*memSeries
	hashes                  []seriesHashmap
	locks                   []stripeLock
	seriesLifecycleCallback SeriesLifecycleCallback
}

type stripeLock struct {
	sync.RWMutex
	// Padding to avoid multiple locks being on the same cache line.
	_ [40]byte
}

func newStripeSeries(stripeSize int, seriesCallback SeriesLifecycleCallback) *stripeSeries {
	s := &stripeSeries{
		size:                    stripeSize,
		series:                  make([]map[uint64]*memSeries, stripeSize),
		hashes:                  make([]seriesHashmap, stripeSize),
		locks:                   make([]stripeLock, stripeSize),
		seriesLifecycleCallback: seriesCallback,
	}

	for i := range s.series {
		s.series[i] = map[uint64]*memSeries{}
	}
	for i := range s.hashes {
		s.hashes[i] = seriesHashmap{}
	}
	return s
}

// gc garbage collects old chunks that are strictly before mint and removes
// series entirely that have no chunks left.
func (s *stripeSeries) gc(mint int64) (map[uint64]struct{}, int, int64) {
	var (
		deleted                  = map[uint64]struct{}{}
		deletedForCallback       = []labels.Labels{}
		rmChunks                 = 0
		actualMint         int64 = math.MaxInt64
	)
	// Run through all series and truncate old chunks. Mark those with no
	// chunks left as deleted and store their ID.
	for i := 0; i < s.size; i++ {
		s.locks[i].Lock()

		for hash, all := range s.hashes[i] {
			for _, series := range all {
				series.Lock()
				rmChunks += series.truncateChunksBefore(mint)

				if len(series.mmappedChunks) > 0 || series.headChunk != nil || series.pendingCommit {
					seriesMint := series.minTime()
					if seriesMint < actualMint {
						actualMint = seriesMint
					}
					series.Unlock()
					continue
				}

				// The series is gone entirely. We need to keep the series lock
				// and make sure we have acquired the stripe locks for hash and ID of the
				// series alike.
				// If we don't hold them all, there's a very small chance that a series receives
				// samples again while we are half-way into deleting it.
				j := int(series.ref) & (s.size - 1)

				if i != j {
					s.locks[j].Lock()
				}

				deleted[series.ref] = struct{}{}
				s.hashes[i].del(hash, series.lset)
				delete(s.series[j], series.ref)
				deletedForCallback = append(deletedForCallback, series.lset)

				if i != j {
					s.locks[j].Unlock()
				}

				series.Unlock()
			}
		}

		s.locks[i].Unlock()

		s.seriesLifecycleCallback.PostDeletion(deletedForCallback...)
		deletedForCallback = deletedForCallback[:0]
	}

	if actualMint == math.MaxInt64 {
		actualMint = mint
	}

	return deleted, rmChunks, actualMint
}

func (s *stripeSeries) getByID(id uint64) *memSeries {
	i := id & uint64(s.size-1)

	s.locks[i].RLock()
	series := s.series[i][id]
	s.locks[i].RUnlock()

	return series
}

func (s *stripeSeries) getByHash(hash uint64, lset labels.Labels) *memSeries {
	i := hash & uint64(s.size-1)

	s.locks[i].RLock()
	series := s.hashes[i].get(hash, lset)
	s.locks[i].RUnlock()

	return series
}

func (s *stripeSeries) getOrSet(hash uint64, lset labels.Labels, createSeries func() *memSeries) (*memSeries, bool, error) {
	// PreCreation is called here to avoid calling it inside the lock.
	// It is not necessary to call it just before creating a series,
	// rather it gives a 'hint' whether to create a series or not.
	preCreationErr := s.seriesLifecycleCallback.PreCreation(lset)

	// Create the series, unless the PreCreation() callback as failed.
	// If failed, we'll not allow to create a new series anyway.
	var series *memSeries
	if preCreationErr == nil {
		series = createSeries()
	}

	i := hash & uint64(s.size-1)
	s.locks[i].Lock()

	if prev := s.hashes[i].get(hash, lset); prev != nil {
		s.locks[i].Unlock()
		return prev, false, nil
	}
	if preCreationErr == nil {
		s.hashes[i].set(hash, series)
	}
	s.locks[i].Unlock()

	if preCreationErr != nil {
		// The callback prevented creation of series.
		return nil, false, preCreationErr
	}
	// Setting the series in the s.hashes marks the creation of series
	// as any further calls to this methods would return that series.
	s.seriesLifecycleCallback.PostCreation(series.lset)

	i = series.ref & uint64(s.size-1)

	s.locks[i].Lock()
	s.series[i][series.ref] = series
	s.locks[i].Unlock()

	return series, true, nil
}

type hist struct {
	t int64
	h histogram.SparseHistogram
}

type sample struct {
	t int64
	v float64
}

func newSample(t int64, v float64) tsdbutil.Sample { return sample{t, v} }
func (s sample) T() int64                          { return s.t }
func (s sample) V() float64                        { return s.v }

// memSeries is the in-memory representation of a series. None of its methods
// are goroutine safe and it is the caller's responsibility to lock it.
type memSeries struct {
	sync.RWMutex

	ref           uint64
	lset          labels.Labels
	mmappedChunks []*mmappedChunk
	headChunk     *memChunk
	chunkRange    int64
	firstChunkID  int

	nextAt        int64 // Timestamp at which to cut the next chunk.
	sampleBuf     [4]sample
	histBuf       [4]hist
	pendingCommit bool // Whether there are samples waiting to be committed to this series.

	app chunkenc.Appender // Current appender for the chunk.

	memChunkPool *sync.Pool

	txs *txRing
}

func newMemSeries(lset labels.Labels, id uint64, chunkRange int64, memChunkPool *sync.Pool) *memSeries {
	s := &memSeries{
		lset:         lset,
		ref:          id,
		chunkRange:   chunkRange,
		nextAt:       math.MinInt64,
		txs:          newTxRing(4),
		memChunkPool: memChunkPool,
	}
	return s
}

func (s *memSeries) minTime() int64 {
	if len(s.mmappedChunks) > 0 {
		return s.mmappedChunks[0].minTime
	}
	if s.headChunk != nil {
		return s.headChunk.minTime
	}
	return math.MinInt64
}

func (s *memSeries) maxTime() int64 {
	c := s.head()
	if c == nil {
		return math.MinInt64
	}
	return c.maxTime
}

<<<<<<< HEAD
func (s *memSeries) cutNewHeadChunk(mint int64, e chunkenc.Encoding, chunkDiskMapper *chunks.ChunkDiskMapper) *memChunk {
	s.mmapCurrentHeadChunk(chunkDiskMapper)

	s.headChunk = &memChunk{
		minTime: mint,
		maxTime: math.MinInt64,
	}

	if chunkenc.IsValidEncoding(e) {
		var err error
		s.headChunk.chunk, err = chunkenc.NewEmptyChunk(e)
		if err != nil {
			panic(err) // This should never happen.
		}
	} else {
		s.headChunk.chunk = chunkenc.NewXORChunk()
	}

	// Set upper bound on when the next chunk must be started. An earlier timestamp
	// may be chosen dynamically at a later point.
	s.nextAt = rangeForTimestamp(mint, s.chunkRange)

	app, err := s.headChunk.chunk.Appender()
	if err != nil {
		panic(err)
	}
	s.app = app
	return s.headChunk
}

func (s *memSeries) mmapCurrentHeadChunk(chunkDiskMapper *chunks.ChunkDiskMapper) {
	if s.headChunk == nil || s.headChunk.chunk.NumSamples() == 0 {
		// There is no head chunk, so nothing to m-map here.
		return
	}

	chunkRef, err := chunkDiskMapper.WriteChunk(s.ref, s.headChunk.minTime, s.headChunk.maxTime, s.headChunk.chunk)
	if err != nil {
		if err != chunks.ErrChunkDiskMapperClosed {
			panic(err)
		}
	}
	s.mmappedChunks = append(s.mmappedChunks, &mmappedChunk{
		ref:        chunkRef,
		numSamples: uint16(s.headChunk.chunk.NumSamples()),
		minTime:    s.headChunk.minTime,
		maxTime:    s.headChunk.maxTime,
	})
}

// appendable checks whether the given sample is valid for appending to the series.
func (s *memSeries) appendable(t int64, v float64) error {
	c := s.head()
	if c == nil {
		return nil
	}

	if t > c.maxTime {
		return nil
	}
	if t < c.maxTime {
		return storage.ErrOutOfOrderSample
	}
	// We are allowing exact duplicates as we can encounter them in valid cases
	// like federation and erroring out at that time would be extremely noisy.
	if math.Float64bits(s.sampleBuf[3].v) != math.Float64bits(v) {
		return storage.ErrDuplicateSampleForTimestamp
	}
	return nil
}

// appendableHistogram checks whether the given sample is valid for appending to the series.
func (s *memSeries) appendableHistogram(t int64, sh histogram.SparseHistogram) error {
	c := s.head()
	if c == nil {
		return nil
	}

	if t > c.maxTime {
		return nil
	}
	if t < c.maxTime {
		return storage.ErrOutOfOrderSample
	}
	// TODO: do it for histogram.
	// We are allowing exact duplicates as we can encounter them in valid cases
	// like federation and erroring out at that time would be extremely noisy.
	//if math.Float64bits(s.sampleBuf[3].v) != math.Float64bits(v) {
	//	return storage.ErrDuplicateSampleForTimestamp
	//}
	return nil
}

// chunk returns the chunk for the chunk id from memory or by m-mapping it from the disk.
// If garbageCollect is true, it means that the returned *memChunk
// (and not the chunkenc.Chunk inside it) can be garbage collected after it's usage.
func (s *memSeries) chunk(id int, chunkDiskMapper *chunks.ChunkDiskMapper) (chunk *memChunk, garbageCollect bool, err error) {
	// ix represents the index of chunk in the s.mmappedChunks slice. The chunk id's are
	// incremented by 1 when new chunk is created, hence (id - firstChunkID) gives the slice index.
	// The max index for the s.mmappedChunks slice can be len(s.mmappedChunks)-1, hence if the ix
	// is len(s.mmappedChunks), it represents the next chunk, which is the head chunk.
	ix := id - s.firstChunkID
	if ix < 0 || ix > len(s.mmappedChunks) {
		return nil, false, storage.ErrNotFound
	}
	if ix == len(s.mmappedChunks) {
		if s.headChunk == nil {
			return nil, false, errors.New("invalid head chunk")
		}
		return s.headChunk, false, nil
	}
	chk, err := chunkDiskMapper.Chunk(s.mmappedChunks[ix].ref)
	if err != nil {
		if _, ok := err.(*chunks.CorruptionErr); ok {
			panic(err)
		}
		return nil, false, err
	}
	mc := s.memChunkPool.Get().(*memChunk)
	mc.chunk = chk
	mc.minTime = s.mmappedChunks[ix].minTime
	mc.maxTime = s.mmappedChunks[ix].maxTime
	return mc, true, nil
}

func (s *memSeries) chunkID(pos int) int {
	return pos + s.firstChunkID
}

=======
>>>>>>> 7baf0840
// truncateChunksBefore removes all chunks from the series that
// have no timestamp at or after mint.
// Chunk IDs remain unchanged.
func (s *memSeries) truncateChunksBefore(mint int64) (removed int) {
	if s.headChunk != nil && s.headChunk.maxTime < mint {
		// If head chunk is truncated, we can truncate all mmapped chunks.
		removed = 1 + len(s.mmappedChunks)
		s.firstChunkID += removed
		s.headChunk = nil
		s.mmappedChunks = nil
		return removed
	}
	if len(s.mmappedChunks) > 0 {
		for i, c := range s.mmappedChunks {
			if c.maxTime >= mint {
				break
			}
			removed = i + 1
		}
		s.mmappedChunks = append(s.mmappedChunks[:0], s.mmappedChunks[removed:]...)
		s.firstChunkID += removed
	}
	return removed
}

<<<<<<< HEAD
// append adds the sample (t, v) to the series. The caller also has to provide
// the appendID for isolation. (The appendID can be zero, which results in no
// isolation for this append.)
// It is unsafe to call this concurrently with s.iterator(...) without holding the series lock.
func (s *memSeries) append(t int64, v float64, appendID uint64, chunkDiskMapper *chunks.ChunkDiskMapper) (sampleInOrder, chunkCreated bool) {
	c, sampleInOrder, chunkCreated := s.appendPreprocessor(t, chunkenc.EncXOR, chunkDiskMapper)
	if !sampleInOrder {
		return sampleInOrder, chunkCreated
	}

	s.app.Append(t, v)

	c.maxTime = t

	s.sampleBuf[0] = s.sampleBuf[1]
	s.sampleBuf[1] = s.sampleBuf[2]
	s.sampleBuf[2] = s.sampleBuf[3]
	s.sampleBuf[3] = sample{t: t, v: v}

	if appendID > 0 {
		s.txs.add(appendID)
	}

	return true, chunkCreated
}

// appendHistogram adds the sparse histogram.
// It is unsafe to call this concurrently with s.iterator(...) without holding the series lock.
func (s *memSeries) appendHistogram(t int64, sh histogram.SparseHistogram, appendID uint64, chunkDiskMapper *chunks.ChunkDiskMapper) (sampleInOrder, chunkCreated bool) {
	c, sampleInOrder, chunkCreated := s.appendPreprocessor(t, chunkenc.EncSHS, chunkDiskMapper)
	if !sampleInOrder {
		return sampleInOrder, chunkCreated
	}

	if !chunkCreated {
		// Head controls the execution of recoding, so that we own the proper chunk reference afterwards
		app, _ := s.app.(*chunkenc.HistoAppender)
		posInterjections, negInterjections, ok := app.Appendable(sh)
		// we have 3 cases here
		// !ok -> we need to cut a new chunk
		// ok but we have interjections -> existing chunk needs recoding before we can append our histogram
		// ok and no interjections -> chunk is ready to support our histogram
		if !ok {
			c = s.cutNewHeadChunk(t, chunkenc.EncSHS, chunkDiskMapper)
			chunkCreated = true
		} else if len(posInterjections) > 0 || len(negInterjections) > 0 {
			// new buckets have appeared. we need to recode all prior histograms within the chunk before we can process this one.
			chunk, app := app.Recode(posInterjections, negInterjections, sh.PositiveSpans, sh.NegativeSpans)
			s.headChunk = &memChunk{
				minTime: s.headChunk.minTime,
				maxTime: s.headChunk.maxTime,
				chunk:   chunk,
			}
			s.app = app
		}
	}

	s.app.AppendHistogram(t, sh)

	c.maxTime = t

	s.histBuf[0] = s.histBuf[1]
	s.histBuf[1] = s.histBuf[2]
	s.histBuf[2] = s.histBuf[3]
	s.histBuf[3] = hist{t: t, h: sh}

	if appendID > 0 {
		s.txs.add(appendID)
	}

	return true, chunkCreated
}

// appendPreprocessor takes care of cutting new chunks and m-mapping old chunks.
// It is unsafe to call this concurrently with s.iterator(...) without holding the series lock.
// This should be called only when appending data.
func (s *memSeries) appendPreprocessor(t int64, e chunkenc.Encoding, chunkDiskMapper *chunks.ChunkDiskMapper) (c *memChunk, sampleInOrder, chunkCreated bool) {
	// Based on Gorilla white papers this offers near-optimal compression ratio
	// so anything bigger that this has diminishing returns and increases
	// the time range within which we have to decompress all samples.
	const samplesPerChunk = 120

	c = s.head()

	if c == nil {
		if len(s.mmappedChunks) > 0 && s.mmappedChunks[len(s.mmappedChunks)-1].maxTime >= t {
			// Out of order sample. Sample timestamp is already in the mmaped chunks, so ignore it.
			return c, false, false
		}
		// There is no chunk in this series yet, create the first chunk for the sample.
		c = s.cutNewHeadChunk(t, e, chunkDiskMapper)
		chunkCreated = true
	}
	numSamples := c.chunk.NumSamples()

	// Out of order sample.
	if c.maxTime >= t {
		return c, false, chunkCreated
	}
	// If we reach 25% of a chunk's desired sample count, set a definitive time
	// at which to start the next chunk.
	// At latest it must happen at the timestamp set when the chunk was cut.
	if numSamples == samplesPerChunk/4 {
		s.nextAt = computeChunkEndTime(c.minTime, c.maxTime, s.nextAt)
	}
	if t >= s.nextAt {
		c = s.cutNewHeadChunk(t, e, chunkDiskMapper)
		chunkCreated = true
	}
	return c, true, chunkCreated
}

=======
>>>>>>> 7baf0840
// cleanupAppendIDsBelow cleans up older appendIDs. Has to be called after
// acquiring lock.
func (s *memSeries) cleanupAppendIDsBelow(bound uint64) {
	s.txs.cleanupAppendIDsBelow(bound)
}

<<<<<<< HEAD
// computeChunkEndTime estimates the end timestamp based the beginning of a
// chunk, its current timestamp and the upper bound up to which we insert data.
// It assumes that the time range is 1/4 full.
func computeChunkEndTime(start, cur, max int64) int64 {
	a := (max - start) / ((cur - start + 1) * 4)
	if a == 0 {
		return max
	}
	return start + (max-start)/a
}

// iterator returns a chunk iterator.
// It is unsafe to call this concurrently with s.append(...) without holding the series lock.
func (s *memSeries) iterator(id int, isoState *isolationState, chunkDiskMapper *chunks.ChunkDiskMapper, it chunkenc.Iterator) (ttt chunkenc.Iterator) {
	c, garbageCollect, err := s.chunk(id, chunkDiskMapper)
	// TODO(fabxc): Work around! An error will be returns when a querier have retrieved a pointer to a
	// series's chunk, which got then garbage collected before it got
	// accessed.  We must ensure to not garbage collect as long as any
	// readers still hold a reference.
	if err != nil {
		return chunkenc.NewNopIterator()
	}
	defer func() {
		if garbageCollect {
			// Set this to nil so that Go GC can collect it after it has been used.
			// This should be done always at the end.
			c.chunk = nil
			s.memChunkPool.Put(c)
		}
	}()

	ix := id - s.firstChunkID

	numSamples := c.chunk.NumSamples()
	stopAfter := numSamples

	if isoState != nil {
		totalSamples := 0    // Total samples in this series.
		previousSamples := 0 // Samples before this chunk.

		for j, d := range s.mmappedChunks {
			totalSamples += int(d.numSamples)
			if j < ix {
				previousSamples += int(d.numSamples)
			}
		}

		if s.headChunk != nil {
			totalSamples += s.headChunk.chunk.NumSamples()
		}

		// Removing the extra transactionIDs that are relevant for samples that
		// come after this chunk, from the total transactionIDs.
		appendIDsToConsider := s.txs.txIDCount - (totalSamples - (previousSamples + numSamples))

		// Iterate over the appendIDs, find the first one that the isolation state says not
		// to return.
		it := s.txs.iterator()
		for index := 0; index < appendIDsToConsider; index++ {
			appendID := it.At()
			if appendID <= isoState.maxAppendID { // Easy check first.
				if _, ok := isoState.incompleteAppends[appendID]; !ok {
					it.Next()
					continue
				}
			}
			stopAfter = numSamples - (appendIDsToConsider - index)
			if stopAfter < 0 {
				stopAfter = 0 // Stopped in a previous chunk.
			}
			break
		}
	}

	if stopAfter == 0 {
		return chunkenc.NewNopIterator()
	}

	if id-s.firstChunkID < len(s.mmappedChunks) {
		if stopAfter == numSamples {
			return c.chunk.Iterator(it)
		}
		if msIter, ok := it.(*stopIterator); ok {
			msIter.Iterator = c.chunk.Iterator(msIter.Iterator)
			msIter.i = -1
			msIter.stopAfter = stopAfter
			return msIter
		}
		return &stopIterator{
			Iterator:  c.chunk.Iterator(it),
			i:         -1,
			stopAfter: stopAfter,
		}
	}
	// Serve the last 4 samples for the last chunk from the sample buffer
	// as their compressed bytes may be mutated by added samples.
	if msIter, ok := it.(*memSafeIterator); ok {
		msIter.Iterator = c.chunk.Iterator(msIter.Iterator)
		msIter.i = -1
		msIter.total = numSamples
		msIter.stopAfter = stopAfter
		msIter.buf = s.sampleBuf
		msIter.histBuf = s.histBuf
		return msIter
	}
	return &memSafeIterator{
		stopIterator: stopIterator{
			Iterator:  c.chunk.Iterator(it),
			i:         -1,
			stopAfter: stopAfter,
		},
		total:   numSamples,
		buf:     s.sampleBuf,
		histBuf: s.histBuf,
	}
}

=======
>>>>>>> 7baf0840
func (s *memSeries) head() *memChunk {
	return s.headChunk
}

type memChunk struct {
	chunk            chunkenc.Chunk
	minTime, maxTime int64
}

// OverlapsClosedInterval returns true if the chunk overlaps [mint, maxt].
func (mc *memChunk) OverlapsClosedInterval(mint, maxt int64) bool {
<<<<<<< HEAD
	return mc.minTime <= maxt && mint <= mc.maxTime
}

type stopIterator struct {
	chunkenc.Iterator

	i, stopAfter int
}

func (it *stopIterator) Next() bool {
	if it.i+1 >= it.stopAfter {
		return false
	}
	it.i++
	return it.Iterator.Next()
}

type memSafeIterator struct {
	stopIterator

	total   int
	buf     [4]sample
	histBuf [4]hist
}

func (it *memSafeIterator) Seek(t int64) bool {
	if it.Err() != nil {
		return false
	}

	ts, _ := it.At()

	for t > ts || it.i == -1 {
		if !it.Next() {
			return false
		}
		ts, _ = it.At()
	}

	return true
}

func (it *memSafeIterator) Next() bool {
	if it.i+1 >= it.stopAfter {
		return false
	}
	it.i++
	if it.total-it.i > 4 {
		return it.Iterator.Next()
	}
	return true
=======
	return overlapsClosedInterval(mc.minTime, mc.maxTime, mint, maxt)
>>>>>>> 7baf0840
}

func overlapsClosedInterval(mint1, maxt1, mint2, maxt2 int64) bool {
	return mint1 <= maxt2 && mint2 <= maxt1
}

func (it *memSafeIterator) AtHistogram() (int64, histogram.SparseHistogram) {
	if it.total-it.i > 4 {
		return it.Iterator.AtHistogram()
	}
	s := it.histBuf[4-(it.total-it.i)]
	return s.t, s.h
}

type mmappedChunk struct {
	ref              uint64
	numSamples       uint16
	minTime, maxTime int64
}

// Returns true if the chunk overlaps [mint, maxt].
func (mc *mmappedChunk) OverlapsClosedInterval(mint, maxt int64) bool {
	return overlapsClosedInterval(mc.minTime, mc.maxTime, mint, maxt)
}

type noopSeriesLifecycleCallback struct{}

func (noopSeriesLifecycleCallback) PreCreation(labels.Labels) error { return nil }
func (noopSeriesLifecycleCallback) PostCreation(labels.Labels)      {}
func (noopSeriesLifecycleCallback) PostDeletion(...labels.Labels)   {}

func (h *Head) Size() int64 {
	var walSize int64
	if h.wal != nil {
		walSize, _ = h.wal.Size()
	}
	cdmSize, _ := h.chunkDiskMapper.Size()
	return walSize + cdmSize
}

func (h *RangeHead) Size() int64 {
	return h.head.Size()
}

func (h *Head) startWALReplayStatus(startFrom, last int) {
	h.stats.WALReplayStatus.Lock()
	defer h.stats.WALReplayStatus.Unlock()

	h.stats.WALReplayStatus.Min = startFrom
	h.stats.WALReplayStatus.Max = last
	h.stats.WALReplayStatus.Current = startFrom
}

func (h *Head) updateWALReplayStatusRead(current int) {
	h.stats.WALReplayStatus.Lock()
	defer h.stats.WALReplayStatus.Unlock()

	h.stats.WALReplayStatus.Current = current
}<|MERGE_RESOLUTION|>--- conflicted
+++ resolved
@@ -56,28 +56,6 @@
 
 // Head handles reads and writes of time series data within a time window.
 type Head struct {
-<<<<<<< HEAD
-	chunkRange            atomic.Int64
-	numSeries             atomic.Uint64
-	minTime, maxTime      atomic.Int64 // Current min and max of the samples included in the head.
-	minValidTime          atomic.Int64 // Mint allowed to be added to the head. It shouldn't be lower than the maxt of the last persisted block.
-	lastWALTruncationTime atomic.Int64
-	lastSeriesID          atomic.Uint64
-	// hasHistograms this is used to m-map all chunks in case there are histograms.
-	// A hack to avoid updating all the failing tests.
-	hasHistograms atomic.Bool
-
-	metrics       *headMetrics
-	opts          *HeadOptions
-	wal           *wal.WAL
-	exemplars     ExemplarStorage
-	logger        log.Logger
-	appendPool    sync.Pool
-	exemplarsPool sync.Pool
-	seriesPool    sync.Pool
-	bytesPool     sync.Pool
-	memChunkPool  sync.Pool
-=======
 	chunkRange               atomic.Int64
 	numSeries                atomic.Uint64
 	minTime, maxTime         atomic.Int64 // Current min and max of the samples included in the head.
@@ -85,6 +63,9 @@
 	lastWALTruncationTime    atomic.Int64
 	lastMemoryTruncationTime atomic.Int64
 	lastSeriesID             atomic.Uint64
+	// hasHistograms this is used to m-map all chunks in case there are histograms.
+	// A hack to avoid updating all the failing tests.
+	hasHistograms atomic.Bool
 
 	metrics         *headMetrics
 	opts            *HeadOptions
@@ -97,7 +78,6 @@
 	seriesPool      sync.Pool
 	bytesPool       sync.Pool
 	memChunkPool    sync.Pool
->>>>>>> 7baf0840
 
 	// All series addressable by their ID or hash.
 	series *stripeSeries
@@ -961,529 +941,6 @@
 func (h *RangeHead) NumSeries() uint64 {
 	return h.head.NumSeries()
 }
-<<<<<<< HEAD
-
-func (h *RangeHead) Meta() BlockMeta {
-	return BlockMeta{
-		MinTime: h.MinTime(),
-		MaxTime: h.MaxTime(),
-		ULID:    h.head.Meta().ULID,
-		Stats: BlockStats{
-			NumSeries: h.NumSeries(),
-		},
-	}
-}
-
-// String returns an human readable representation of the range head. It's important to
-// keep this function in order to avoid the struct dump when the head is stringified in
-// errors or logs.
-func (h *RangeHead) String() string {
-	return fmt.Sprintf("range head (mint: %d, maxt: %d)", h.MinTime(), h.MaxTime())
-}
-
-// initAppender is a helper to initialize the time bounds of the head
-// upon the first sample it receives.
-type initAppender struct {
-	app  storage.Appender
-	head *Head
-}
-
-func (a *initAppender) Append(ref uint64, lset labels.Labels, t int64, v float64) (uint64, error) {
-	if a.app != nil {
-		return a.app.Append(ref, lset, t, v)
-	}
-
-	a.head.initTime(t)
-	a.app = a.head.appender()
-	return a.app.Append(ref, lset, t, v)
-}
-
-func (a *initAppender) AppendExemplar(ref uint64, l labels.Labels, e exemplar.Exemplar) (uint64, error) {
-	// Check if exemplar storage is enabled.
-	if a.head.opts.NumExemplars <= 0 {
-		return 0, nil
-	}
-
-	if a.app != nil {
-		return a.app.AppendExemplar(ref, l, e)
-	}
-	// We should never reach here given we would call Append before AppendExemplar
-	// and we probably want to always base head/WAL min time on sample times.
-	a.head.initTime(e.Ts)
-	a.app = a.head.appender()
-
-	return a.app.AppendExemplar(ref, l, e)
-}
-
-func (a *initAppender) AppendHistogram(ref uint64, l labels.Labels, t int64, sh histogram.SparseHistogram) (uint64, error) {
-	if a.app != nil {
-		return a.app.AppendHistogram(ref, l, t, sh)
-	}
-	a.head.initTime(t)
-	a.app = a.head.appender()
-
-	return a.app.AppendHistogram(ref, l, t, sh)
-}
-
-var _ storage.GetRef = &initAppender{}
-
-func (a *initAppender) GetRef(lset labels.Labels) (uint64, labels.Labels) {
-	if g, ok := a.app.(storage.GetRef); ok {
-		return g.GetRef(lset)
-	}
-	return 0, nil
-}
-
-func (a *initAppender) Commit() error {
-	if a.app == nil {
-		return nil
-	}
-	return a.app.Commit()
-}
-
-func (a *initAppender) Rollback() error {
-	if a.app == nil {
-		return nil
-	}
-	return a.app.Rollback()
-}
-
-// Appender returns a new Appender on the database.
-func (h *Head) Appender(_ context.Context) storage.Appender {
-	h.metrics.activeAppenders.Inc()
-
-	// The head cache might not have a starting point yet. The init appender
-	// picks up the first appended timestamp as the base.
-	if h.MinTime() == math.MaxInt64 {
-		return &initAppender{
-			head: h,
-		}
-	}
-	return h.appender()
-}
-
-func (h *Head) appender() *headAppender {
-	appendID := h.iso.newAppendID()
-	cleanupAppendIDsBelow := h.iso.lowWatermark()
-
-	// Allocate the exemplars buffer only if exemplars are enabled.
-	var exemplarsBuf []exemplarWithSeriesRef
-	if h.opts.NumExemplars > 0 {
-		exemplarsBuf = h.getExemplarBuffer()
-	}
-
-	return &headAppender{
-		head:                  h,
-		minValidTime:          h.appendableMinValidTime(),
-		mint:                  math.MaxInt64,
-		maxt:                  math.MinInt64,
-		samples:               h.getAppendBuffer(),
-		sampleSeries:          h.getSeriesBuffer(),
-		exemplars:             exemplarsBuf,
-		appendID:              appendID,
-		cleanupAppendIDsBelow: cleanupAppendIDsBelow,
-		exemplarAppender:      h.exemplars,
-	}
-}
-
-func (h *Head) appendableMinValidTime() int64 {
-	// Setting the minimum valid time to whichever is greater, the head min valid time or the compaction window,
-	// ensures that no samples will be added within the compaction window to avoid races.
-	return max(h.minValidTime.Load(), h.MaxTime()-h.chunkRange.Load()/2)
-}
-
-func max(a, b int64) int64 {
-	if a > b {
-		return a
-	}
-	return b
-}
-
-func (h *Head) ExemplarAppender() storage.ExemplarAppender {
-	h.metrics.activeAppenders.Inc()
-
-	// The head cache might not have a starting point yet. The init appender
-	// picks up the first appended timestamp as the base.
-	if h.MinTime() == math.MaxInt64 {
-		return &initAppender{
-			head: h,
-		}
-	}
-	return h.appender()
-}
-
-func (h *Head) getAppendBuffer() []record.RefSample {
-	b := h.appendPool.Get()
-	if b == nil {
-		return make([]record.RefSample, 0, 512)
-	}
-	return b.([]record.RefSample)
-}
-
-func (h *Head) putAppendBuffer(b []record.RefSample) {
-	//nolint:staticcheck // Ignore SA6002 safe to ignore and actually fixing it has some performance penalty.
-	h.appendPool.Put(b[:0])
-}
-
-func (h *Head) getExemplarBuffer() []exemplarWithSeriesRef {
-	b := h.exemplarsPool.Get()
-	if b == nil {
-		return make([]exemplarWithSeriesRef, 0, 512)
-	}
-	return b.([]exemplarWithSeriesRef)
-}
-
-func (h *Head) putExemplarBuffer(b []exemplarWithSeriesRef) {
-	if b == nil {
-		return
-	}
-
-	//nolint:staticcheck // Ignore SA6002 safe to ignore and actually fixing it has some performance penalty.
-	h.exemplarsPool.Put(b[:0])
-}
-
-func (h *Head) getSeriesBuffer() []*memSeries {
-	b := h.seriesPool.Get()
-	if b == nil {
-		return make([]*memSeries, 0, 512)
-	}
-	return b.([]*memSeries)
-}
-
-func (h *Head) putSeriesBuffer(b []*memSeries) {
-	//nolint:staticcheck // Ignore SA6002 safe to ignore and actually fixing it has some performance penalty.
-	h.seriesPool.Put(b[:0])
-}
-
-func (h *Head) getBytesBuffer() []byte {
-	b := h.bytesPool.Get()
-	if b == nil {
-		return make([]byte, 0, 1024)
-	}
-	return b.([]byte)
-}
-
-func (h *Head) putBytesBuffer(b []byte) {
-	//nolint:staticcheck // Ignore SA6002 safe to ignore and actually fixing it has some performance penalty.
-	h.bytesPool.Put(b[:0])
-}
-
-type exemplarWithSeriesRef struct {
-	ref      uint64
-	exemplar exemplar.Exemplar
-}
-
-type headAppender struct {
-	head             *Head
-	minValidTime     int64 // No samples below this timestamp are allowed.
-	mint, maxt       int64
-	exemplarAppender ExemplarStorage
-
-	series          []record.RefSeries
-	samples         []record.RefSample
-	exemplars       []exemplarWithSeriesRef
-	sampleSeries    []*memSeries
-	histograms      []record.RefHistogram
-	histogramSeries []*memSeries
-
-	appendID, cleanupAppendIDsBelow uint64
-	closed                          bool
-}
-
-func (a *headAppender) Append(ref uint64, lset labels.Labels, t int64, v float64) (uint64, error) {
-	if t < a.minValidTime {
-		a.head.metrics.outOfBoundSamples.Inc()
-		return 0, storage.ErrOutOfBounds
-	}
-
-	s := a.head.series.getByID(ref)
-	if s == nil {
-		// Ensure no empty labels have gotten through.
-		lset = lset.WithoutEmpty()
-		if len(lset) == 0 {
-			return 0, errors.Wrap(ErrInvalidSample, "empty labelset")
-		}
-
-		if l, dup := lset.HasDuplicateLabelNames(); dup {
-			return 0, errors.Wrap(ErrInvalidSample, fmt.Sprintf(`label name "%s" is not unique`, l))
-		}
-
-		var created bool
-		var err error
-		s, created, err = a.head.getOrCreate(lset.Hash(), lset)
-		if err != nil {
-			return 0, err
-		}
-		if created {
-			a.series = append(a.series, record.RefSeries{
-				Ref:    s.ref,
-				Labels: lset,
-			})
-		}
-	}
-
-	s.Lock()
-	if err := s.appendable(t, v); err != nil {
-		s.Unlock()
-		if err == storage.ErrOutOfOrderSample {
-			a.head.metrics.outOfOrderSamples.Inc()
-		}
-		return 0, err
-	}
-	s.pendingCommit = true
-	s.Unlock()
-
-	if t < a.mint {
-		a.mint = t
-	}
-	if t > a.maxt {
-		a.maxt = t
-	}
-
-	a.samples = append(a.samples, record.RefSample{
-		Ref: s.ref,
-		T:   t,
-		V:   v,
-	})
-	a.sampleSeries = append(a.sampleSeries, s)
-	return s.ref, nil
-}
-
-// AppendExemplar for headAppender assumes the series ref already exists, and so it doesn't
-// use getOrCreate or make any of the lset sanity checks that Append does.
-func (a *headAppender) AppendExemplar(ref uint64, _ labels.Labels, e exemplar.Exemplar) (uint64, error) {
-	// Check if exemplar storage is enabled.
-	if a.head.opts.NumExemplars <= 0 {
-		return 0, nil
-	}
-
-	s := a.head.series.getByID(ref)
-	if s == nil {
-		return 0, fmt.Errorf("unknown series ref. when trying to add exemplar: %d", ref)
-	}
-
-	// Ensure no empty labels have gotten through.
-	e.Labels = e.Labels.WithoutEmpty()
-
-	err := a.exemplarAppender.ValidateExemplar(s.lset, e)
-	if err != nil {
-		if err == storage.ErrDuplicateExemplar {
-			// Duplicate, don't return an error but don't accept the exemplar.
-			return 0, nil
-		}
-		return 0, err
-	}
-
-	a.exemplars = append(a.exemplars, exemplarWithSeriesRef{ref, e})
-
-	return s.ref, nil
-}
-
-func (a *headAppender) AppendHistogram(ref uint64, lset labels.Labels, t int64, sh histogram.SparseHistogram) (uint64, error) {
-	if t < a.minValidTime {
-		a.head.metrics.outOfBoundSamples.Inc()
-		return 0, storage.ErrOutOfBounds
-	}
-
-	s := a.head.series.getByID(ref)
-	if s == nil {
-		// Ensure no empty labels have gotten through.
-		lset = lset.WithoutEmpty()
-		if len(lset) == 0 {
-			return 0, errors.Wrap(ErrInvalidSample, "empty labelset")
-		}
-
-		if l, dup := lset.HasDuplicateLabelNames(); dup {
-			return 0, errors.Wrap(ErrInvalidSample, fmt.Sprintf(`label name "%s" is not unique`, l))
-		}
-
-		var created bool
-		var err error
-		s, created, err = a.head.getOrCreate(lset.Hash(), lset)
-		if err != nil {
-			return 0, err
-		}
-		if created {
-			a.series = append(a.series, record.RefSeries{
-				Ref:    s.ref,
-				Labels: lset,
-			})
-		}
-	}
-
-	s.Lock()
-	if err := s.appendableHistogram(t, sh); err != nil {
-		s.Unlock()
-		if err == storage.ErrOutOfOrderSample {
-			a.head.metrics.outOfOrderSamples.Inc()
-		}
-		return 0, err
-	}
-	s.pendingCommit = true
-	s.Unlock()
-
-	if t < a.mint {
-		a.mint = t
-	}
-	if t > a.maxt {
-		a.maxt = t
-	}
-
-	a.histograms = append(a.histograms, record.RefHistogram{
-		Ref: s.ref,
-		T:   t,
-		H:   sh,
-	})
-	a.histogramSeries = append(a.histogramSeries, s)
-	return s.ref, nil
-}
-
-var _ storage.GetRef = &headAppender{}
-
-func (a *headAppender) GetRef(lset labels.Labels) (uint64, labels.Labels) {
-	s := a.head.series.getByHash(lset.Hash(), lset)
-	if s == nil {
-		return 0, nil
-	}
-	// returned labels must be suitable to pass to Append()
-	return s.ref, s.lset
-}
-
-func (a *headAppender) log() error {
-	if a.head.wal == nil {
-		return nil
-	}
-
-	buf := a.head.getBytesBuffer()
-	defer func() { a.head.putBytesBuffer(buf) }()
-
-	var rec []byte
-	var enc record.Encoder
-
-	if len(a.series) > 0 {
-		rec = enc.Series(a.series, buf)
-		buf = rec[:0]
-
-		if err := a.head.wal.Log(rec); err != nil {
-			return errors.Wrap(err, "log series")
-		}
-	}
-	if len(a.samples) > 0 {
-		rec = enc.Samples(a.samples, buf)
-		buf = rec[:0]
-
-		if err := a.head.wal.Log(rec); err != nil {
-			return errors.Wrap(err, "log samples")
-		}
-	}
-	if len(a.exemplars) > 0 {
-		rec = enc.Exemplars(exemplarsForEncoding(a.exemplars), buf)
-		buf = rec[:0]
-
-		if err := a.head.wal.Log(rec); err != nil {
-			return errors.Wrap(err, "log exemplars")
-		}
-	}
-	return nil
-}
-
-func exemplarsForEncoding(es []exemplarWithSeriesRef) []record.RefExemplar {
-	ret := make([]record.RefExemplar, 0, len(es))
-	for _, e := range es {
-		ret = append(ret, record.RefExemplar{
-			Ref:    e.ref,
-			T:      e.exemplar.Ts,
-			V:      e.exemplar.Value,
-			Labels: e.exemplar.Labels,
-		})
-	}
-	return ret
-}
-
-func (a *headAppender) Commit() (err error) {
-	if a.closed {
-		return ErrAppenderClosed
-	}
-	defer func() { a.closed = true }()
-
-	if err := a.log(); err != nil {
-		_ = a.Rollback() // Most likely the same error will happen again.
-		return errors.Wrap(err, "write to WAL")
-	}
-
-	// No errors logging to WAL, so pass the exemplars along to the in memory storage.
-	for _, e := range a.exemplars {
-		s := a.head.series.getByID(e.ref)
-		// We don't instrument exemplar appends here, all is instrumented by storage.
-		if err := a.exemplarAppender.AddExemplar(s.lset, e.exemplar); err != nil {
-			if err == storage.ErrOutOfOrderExemplar {
-				continue
-			}
-			level.Debug(a.head.logger).Log("msg", "Unknown error while adding exemplar", "err", err)
-		}
-	}
-
-	defer a.head.metrics.activeAppenders.Dec()
-	defer a.head.putAppendBuffer(a.samples)
-	defer a.head.putSeriesBuffer(a.sampleSeries)
-	defer a.head.putExemplarBuffer(a.exemplars)
-	defer a.head.iso.closeAppend(a.appendID)
-
-	total := len(a.samples)
-	var series *memSeries
-	for i, s := range a.samples {
-		series = a.sampleSeries[i]
-		series.Lock()
-		ok, chunkCreated := series.append(s.T, s.V, a.appendID, a.head.chunkDiskMapper)
-		series.cleanupAppendIDsBelow(a.cleanupAppendIDsBelow)
-		series.pendingCommit = false
-		series.Unlock()
-
-		if !ok {
-			total--
-			a.head.metrics.outOfOrderSamples.Inc()
-		}
-		if chunkCreated {
-			a.head.metrics.chunks.Inc()
-			a.head.metrics.chunksCreated.Inc()
-		}
-	}
-	total += len(a.histograms) // TODO: different metric?
-	for i, s := range a.histograms {
-		series = a.histogramSeries[i]
-		series.Lock()
-		a.head.hasHistograms.Store(true)
-		ok, chunkCreated := series.appendHistogram(s.T, s.H, a.appendID, a.head.chunkDiskMapper)
-		series.cleanupAppendIDsBelow(a.cleanupAppendIDsBelow)
-		series.pendingCommit = false
-		series.Unlock()
-
-		if !ok {
-			total--
-			a.head.metrics.outOfOrderSamples.Inc()
-		}
-		if chunkCreated {
-			a.head.metrics.chunks.Inc()
-			a.head.metrics.chunksCreated.Inc()
-		}
-	}
-
-	a.head.metrics.samplesAppended.Add(float64(total))
-	a.head.updateMinMaxTime(a.mint, a.maxt)
-
-	return nil
-}
-
-func (a *headAppender) Rollback() (err error) {
-	if a.closed {
-		return ErrAppenderClosed
-	}
-	defer func() { a.closed = true }()
-	defer a.head.metrics.activeAppenders.Dec()
-	defer a.head.iso.closeAppend(a.appendID)
-	defer a.head.putSeriesBuffer(a.sampleSeries)
-=======
->>>>>>> 7baf0840
 
 func (h *RangeHead) Meta() BlockMeta {
 	return BlockMeta{
@@ -1988,138 +1445,6 @@
 	return c.maxTime
 }
 
-<<<<<<< HEAD
-func (s *memSeries) cutNewHeadChunk(mint int64, e chunkenc.Encoding, chunkDiskMapper *chunks.ChunkDiskMapper) *memChunk {
-	s.mmapCurrentHeadChunk(chunkDiskMapper)
-
-	s.headChunk = &memChunk{
-		minTime: mint,
-		maxTime: math.MinInt64,
-	}
-
-	if chunkenc.IsValidEncoding(e) {
-		var err error
-		s.headChunk.chunk, err = chunkenc.NewEmptyChunk(e)
-		if err != nil {
-			panic(err) // This should never happen.
-		}
-	} else {
-		s.headChunk.chunk = chunkenc.NewXORChunk()
-	}
-
-	// Set upper bound on when the next chunk must be started. An earlier timestamp
-	// may be chosen dynamically at a later point.
-	s.nextAt = rangeForTimestamp(mint, s.chunkRange)
-
-	app, err := s.headChunk.chunk.Appender()
-	if err != nil {
-		panic(err)
-	}
-	s.app = app
-	return s.headChunk
-}
-
-func (s *memSeries) mmapCurrentHeadChunk(chunkDiskMapper *chunks.ChunkDiskMapper) {
-	if s.headChunk == nil || s.headChunk.chunk.NumSamples() == 0 {
-		// There is no head chunk, so nothing to m-map here.
-		return
-	}
-
-	chunkRef, err := chunkDiskMapper.WriteChunk(s.ref, s.headChunk.minTime, s.headChunk.maxTime, s.headChunk.chunk)
-	if err != nil {
-		if err != chunks.ErrChunkDiskMapperClosed {
-			panic(err)
-		}
-	}
-	s.mmappedChunks = append(s.mmappedChunks, &mmappedChunk{
-		ref:        chunkRef,
-		numSamples: uint16(s.headChunk.chunk.NumSamples()),
-		minTime:    s.headChunk.minTime,
-		maxTime:    s.headChunk.maxTime,
-	})
-}
-
-// appendable checks whether the given sample is valid for appending to the series.
-func (s *memSeries) appendable(t int64, v float64) error {
-	c := s.head()
-	if c == nil {
-		return nil
-	}
-
-	if t > c.maxTime {
-		return nil
-	}
-	if t < c.maxTime {
-		return storage.ErrOutOfOrderSample
-	}
-	// We are allowing exact duplicates as we can encounter them in valid cases
-	// like federation and erroring out at that time would be extremely noisy.
-	if math.Float64bits(s.sampleBuf[3].v) != math.Float64bits(v) {
-		return storage.ErrDuplicateSampleForTimestamp
-	}
-	return nil
-}
-
-// appendableHistogram checks whether the given sample is valid for appending to the series.
-func (s *memSeries) appendableHistogram(t int64, sh histogram.SparseHistogram) error {
-	c := s.head()
-	if c == nil {
-		return nil
-	}
-
-	if t > c.maxTime {
-		return nil
-	}
-	if t < c.maxTime {
-		return storage.ErrOutOfOrderSample
-	}
-	// TODO: do it for histogram.
-	// We are allowing exact duplicates as we can encounter them in valid cases
-	// like federation and erroring out at that time would be extremely noisy.
-	//if math.Float64bits(s.sampleBuf[3].v) != math.Float64bits(v) {
-	//	return storage.ErrDuplicateSampleForTimestamp
-	//}
-	return nil
-}
-
-// chunk returns the chunk for the chunk id from memory or by m-mapping it from the disk.
-// If garbageCollect is true, it means that the returned *memChunk
-// (and not the chunkenc.Chunk inside it) can be garbage collected after it's usage.
-func (s *memSeries) chunk(id int, chunkDiskMapper *chunks.ChunkDiskMapper) (chunk *memChunk, garbageCollect bool, err error) {
-	// ix represents the index of chunk in the s.mmappedChunks slice. The chunk id's are
-	// incremented by 1 when new chunk is created, hence (id - firstChunkID) gives the slice index.
-	// The max index for the s.mmappedChunks slice can be len(s.mmappedChunks)-1, hence if the ix
-	// is len(s.mmappedChunks), it represents the next chunk, which is the head chunk.
-	ix := id - s.firstChunkID
-	if ix < 0 || ix > len(s.mmappedChunks) {
-		return nil, false, storage.ErrNotFound
-	}
-	if ix == len(s.mmappedChunks) {
-		if s.headChunk == nil {
-			return nil, false, errors.New("invalid head chunk")
-		}
-		return s.headChunk, false, nil
-	}
-	chk, err := chunkDiskMapper.Chunk(s.mmappedChunks[ix].ref)
-	if err != nil {
-		if _, ok := err.(*chunks.CorruptionErr); ok {
-			panic(err)
-		}
-		return nil, false, err
-	}
-	mc := s.memChunkPool.Get().(*memChunk)
-	mc.chunk = chk
-	mc.minTime = s.mmappedChunks[ix].minTime
-	mc.maxTime = s.mmappedChunks[ix].maxTime
-	return mc, true, nil
-}
-
-func (s *memSeries) chunkID(pos int) int {
-	return pos + s.firstChunkID
-}
-
-=======
->>>>>>> 7baf0840
 // truncateChunksBefore removes all chunks from the series that
 // have no timestamp at or after mint.
 // Chunk IDs remain unchanged.
@@ -2145,247 +1470,12 @@
 	return removed
 }
 
-<<<<<<< HEAD
-// append adds the sample (t, v) to the series. The caller also has to provide
-// the appendID for isolation. (The appendID can be zero, which results in no
-// isolation for this append.)
-// It is unsafe to call this concurrently with s.iterator(...) without holding the series lock.
-func (s *memSeries) append(t int64, v float64, appendID uint64, chunkDiskMapper *chunks.ChunkDiskMapper) (sampleInOrder, chunkCreated bool) {
-	c, sampleInOrder, chunkCreated := s.appendPreprocessor(t, chunkenc.EncXOR, chunkDiskMapper)
-	if !sampleInOrder {
-		return sampleInOrder, chunkCreated
-	}
-
-	s.app.Append(t, v)
-
-	c.maxTime = t
-
-	s.sampleBuf[0] = s.sampleBuf[1]
-	s.sampleBuf[1] = s.sampleBuf[2]
-	s.sampleBuf[2] = s.sampleBuf[3]
-	s.sampleBuf[3] = sample{t: t, v: v}
-
-	if appendID > 0 {
-		s.txs.add(appendID)
-	}
-
-	return true, chunkCreated
-}
-
-// appendHistogram adds the sparse histogram.
-// It is unsafe to call this concurrently with s.iterator(...) without holding the series lock.
-func (s *memSeries) appendHistogram(t int64, sh histogram.SparseHistogram, appendID uint64, chunkDiskMapper *chunks.ChunkDiskMapper) (sampleInOrder, chunkCreated bool) {
-	c, sampleInOrder, chunkCreated := s.appendPreprocessor(t, chunkenc.EncSHS, chunkDiskMapper)
-	if !sampleInOrder {
-		return sampleInOrder, chunkCreated
-	}
-
-	if !chunkCreated {
-		// Head controls the execution of recoding, so that we own the proper chunk reference afterwards
-		app, _ := s.app.(*chunkenc.HistoAppender)
-		posInterjections, negInterjections, ok := app.Appendable(sh)
-		// we have 3 cases here
-		// !ok -> we need to cut a new chunk
-		// ok but we have interjections -> existing chunk needs recoding before we can append our histogram
-		// ok and no interjections -> chunk is ready to support our histogram
-		if !ok {
-			c = s.cutNewHeadChunk(t, chunkenc.EncSHS, chunkDiskMapper)
-			chunkCreated = true
-		} else if len(posInterjections) > 0 || len(negInterjections) > 0 {
-			// new buckets have appeared. we need to recode all prior histograms within the chunk before we can process this one.
-			chunk, app := app.Recode(posInterjections, negInterjections, sh.PositiveSpans, sh.NegativeSpans)
-			s.headChunk = &memChunk{
-				minTime: s.headChunk.minTime,
-				maxTime: s.headChunk.maxTime,
-				chunk:   chunk,
-			}
-			s.app = app
-		}
-	}
-
-	s.app.AppendHistogram(t, sh)
-
-	c.maxTime = t
-
-	s.histBuf[0] = s.histBuf[1]
-	s.histBuf[1] = s.histBuf[2]
-	s.histBuf[2] = s.histBuf[3]
-	s.histBuf[3] = hist{t: t, h: sh}
-
-	if appendID > 0 {
-		s.txs.add(appendID)
-	}
-
-	return true, chunkCreated
-}
-
-// appendPreprocessor takes care of cutting new chunks and m-mapping old chunks.
-// It is unsafe to call this concurrently with s.iterator(...) without holding the series lock.
-// This should be called only when appending data.
-func (s *memSeries) appendPreprocessor(t int64, e chunkenc.Encoding, chunkDiskMapper *chunks.ChunkDiskMapper) (c *memChunk, sampleInOrder, chunkCreated bool) {
-	// Based on Gorilla white papers this offers near-optimal compression ratio
-	// so anything bigger that this has diminishing returns and increases
-	// the time range within which we have to decompress all samples.
-	const samplesPerChunk = 120
-
-	c = s.head()
-
-	if c == nil {
-		if len(s.mmappedChunks) > 0 && s.mmappedChunks[len(s.mmappedChunks)-1].maxTime >= t {
-			// Out of order sample. Sample timestamp is already in the mmaped chunks, so ignore it.
-			return c, false, false
-		}
-		// There is no chunk in this series yet, create the first chunk for the sample.
-		c = s.cutNewHeadChunk(t, e, chunkDiskMapper)
-		chunkCreated = true
-	}
-	numSamples := c.chunk.NumSamples()
-
-	// Out of order sample.
-	if c.maxTime >= t {
-		return c, false, chunkCreated
-	}
-	// If we reach 25% of a chunk's desired sample count, set a definitive time
-	// at which to start the next chunk.
-	// At latest it must happen at the timestamp set when the chunk was cut.
-	if numSamples == samplesPerChunk/4 {
-		s.nextAt = computeChunkEndTime(c.minTime, c.maxTime, s.nextAt)
-	}
-	if t >= s.nextAt {
-		c = s.cutNewHeadChunk(t, e, chunkDiskMapper)
-		chunkCreated = true
-	}
-	return c, true, chunkCreated
-}
-
-=======
->>>>>>> 7baf0840
 // cleanupAppendIDsBelow cleans up older appendIDs. Has to be called after
 // acquiring lock.
 func (s *memSeries) cleanupAppendIDsBelow(bound uint64) {
 	s.txs.cleanupAppendIDsBelow(bound)
 }
 
-<<<<<<< HEAD
-// computeChunkEndTime estimates the end timestamp based the beginning of a
-// chunk, its current timestamp and the upper bound up to which we insert data.
-// It assumes that the time range is 1/4 full.
-func computeChunkEndTime(start, cur, max int64) int64 {
-	a := (max - start) / ((cur - start + 1) * 4)
-	if a == 0 {
-		return max
-	}
-	return start + (max-start)/a
-}
-
-// iterator returns a chunk iterator.
-// It is unsafe to call this concurrently with s.append(...) without holding the series lock.
-func (s *memSeries) iterator(id int, isoState *isolationState, chunkDiskMapper *chunks.ChunkDiskMapper, it chunkenc.Iterator) (ttt chunkenc.Iterator) {
-	c, garbageCollect, err := s.chunk(id, chunkDiskMapper)
-	// TODO(fabxc): Work around! An error will be returns when a querier have retrieved a pointer to a
-	// series's chunk, which got then garbage collected before it got
-	// accessed.  We must ensure to not garbage collect as long as any
-	// readers still hold a reference.
-	if err != nil {
-		return chunkenc.NewNopIterator()
-	}
-	defer func() {
-		if garbageCollect {
-			// Set this to nil so that Go GC can collect it after it has been used.
-			// This should be done always at the end.
-			c.chunk = nil
-			s.memChunkPool.Put(c)
-		}
-	}()
-
-	ix := id - s.firstChunkID
-
-	numSamples := c.chunk.NumSamples()
-	stopAfter := numSamples
-
-	if isoState != nil {
-		totalSamples := 0    // Total samples in this series.
-		previousSamples := 0 // Samples before this chunk.
-
-		for j, d := range s.mmappedChunks {
-			totalSamples += int(d.numSamples)
-			if j < ix {
-				previousSamples += int(d.numSamples)
-			}
-		}
-
-		if s.headChunk != nil {
-			totalSamples += s.headChunk.chunk.NumSamples()
-		}
-
-		// Removing the extra transactionIDs that are relevant for samples that
-		// come after this chunk, from the total transactionIDs.
-		appendIDsToConsider := s.txs.txIDCount - (totalSamples - (previousSamples + numSamples))
-
-		// Iterate over the appendIDs, find the first one that the isolation state says not
-		// to return.
-		it := s.txs.iterator()
-		for index := 0; index < appendIDsToConsider; index++ {
-			appendID := it.At()
-			if appendID <= isoState.maxAppendID { // Easy check first.
-				if _, ok := isoState.incompleteAppends[appendID]; !ok {
-					it.Next()
-					continue
-				}
-			}
-			stopAfter = numSamples - (appendIDsToConsider - index)
-			if stopAfter < 0 {
-				stopAfter = 0 // Stopped in a previous chunk.
-			}
-			break
-		}
-	}
-
-	if stopAfter == 0 {
-		return chunkenc.NewNopIterator()
-	}
-
-	if id-s.firstChunkID < len(s.mmappedChunks) {
-		if stopAfter == numSamples {
-			return c.chunk.Iterator(it)
-		}
-		if msIter, ok := it.(*stopIterator); ok {
-			msIter.Iterator = c.chunk.Iterator(msIter.Iterator)
-			msIter.i = -1
-			msIter.stopAfter = stopAfter
-			return msIter
-		}
-		return &stopIterator{
-			Iterator:  c.chunk.Iterator(it),
-			i:         -1,
-			stopAfter: stopAfter,
-		}
-	}
-	// Serve the last 4 samples for the last chunk from the sample buffer
-	// as their compressed bytes may be mutated by added samples.
-	if msIter, ok := it.(*memSafeIterator); ok {
-		msIter.Iterator = c.chunk.Iterator(msIter.Iterator)
-		msIter.i = -1
-		msIter.total = numSamples
-		msIter.stopAfter = stopAfter
-		msIter.buf = s.sampleBuf
-		msIter.histBuf = s.histBuf
-		return msIter
-	}
-	return &memSafeIterator{
-		stopIterator: stopIterator{
-			Iterator:  c.chunk.Iterator(it),
-			i:         -1,
-			stopAfter: stopAfter,
-		},
-		total:   numSamples,
-		buf:     s.sampleBuf,
-		histBuf: s.histBuf,
-	}
-}
-
-=======
->>>>>>> 7baf0840
 func (s *memSeries) head() *memChunk {
 	return s.headChunk
 }
@@ -2397,73 +1487,11 @@
 
 // OverlapsClosedInterval returns true if the chunk overlaps [mint, maxt].
 func (mc *memChunk) OverlapsClosedInterval(mint, maxt int64) bool {
-<<<<<<< HEAD
-	return mc.minTime <= maxt && mint <= mc.maxTime
-}
-
-type stopIterator struct {
-	chunkenc.Iterator
-
-	i, stopAfter int
-}
-
-func (it *stopIterator) Next() bool {
-	if it.i+1 >= it.stopAfter {
-		return false
-	}
-	it.i++
-	return it.Iterator.Next()
-}
-
-type memSafeIterator struct {
-	stopIterator
-
-	total   int
-	buf     [4]sample
-	histBuf [4]hist
-}
-
-func (it *memSafeIterator) Seek(t int64) bool {
-	if it.Err() != nil {
-		return false
-	}
-
-	ts, _ := it.At()
-
-	for t > ts || it.i == -1 {
-		if !it.Next() {
-			return false
-		}
-		ts, _ = it.At()
-	}
-
-	return true
-}
-
-func (it *memSafeIterator) Next() bool {
-	if it.i+1 >= it.stopAfter {
-		return false
-	}
-	it.i++
-	if it.total-it.i > 4 {
-		return it.Iterator.Next()
-	}
-	return true
-=======
 	return overlapsClosedInterval(mc.minTime, mc.maxTime, mint, maxt)
->>>>>>> 7baf0840
 }
 
 func overlapsClosedInterval(mint1, maxt1, mint2, maxt2 int64) bool {
 	return mint1 <= maxt2 && mint2 <= maxt1
-}
-
-func (it *memSafeIterator) AtHistogram() (int64, histogram.SparseHistogram) {
-	if it.total-it.i > 4 {
-		return it.Iterator.AtHistogram()
-	}
-	s := it.histBuf[4-(it.total-it.i)]
-	return s.t, s.h
 }
 
 type mmappedChunk struct {
